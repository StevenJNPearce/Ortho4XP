#!/usr/bin/env python3                                                       
##############################################################################
# Ortho4XP : A base mesh creation tool for the X-Plane 11 flight simulator.  #
<<<<<<< HEAD
# Version  : 1.20_norway_hack                                                #
=======
# Version  : 1.20b                                                            #
>>>>>>> 766fceee
# Copyright 2016 Oscar Pilote                                                #
# Thanks to all that have contributed to improvement of the code.            #
##############################################################################
#      "Norway source hack" based on the version from November 8th 2016      #
#      Courtesy of Jaromaz with minor modifications by Daikan.               #
#      Known issues:                                                         #
#       - Ortho4XP might not shut down properly after exiting, e.g.          #
#         the Python process must be terminated forcefully                  #
##############################################################################
#                                                                            #
#   LEGAL NOTICE :                                                           #
#                                                                            #
#   This program is free software: you can redistribute it and/or modify     #
#   it under the terms of the GNU General Public License as published by     #
#   the Free Software Foundation, either version 3 of the License, or        #
#   (at your option) any later version.                                      #
#                                                                            #
#   This program is distributed in the hope that it will be useful,          #
#   but WITHOUT ANY WARRANTY; without even the implied warranty of           #
#   MERCHANTABILITY or FITNESS FOR A PARTICULAR PURPOSE.  See the            #
#   GNU General Public License for more details.                             #
#                                                                            #
#   You should have received a copy of the GNU General Public License        #
#   along with this program.  If not, see <http://www.gnu.org/licenses/>.    #
#                                                                            #
##############################################################################

<<<<<<< HEAD
version=' v1.20_norway_hack'
=======
version=' v1.20b'
>>>>>>> 766fceee

import os
import sys

try:
    import encodings.idna
except:
    pass

if getattr(sys,'frozen',False):
    Ortho4XP_dir        = '..'
    os.environ["REQUESTS_CA_BUNDLE"] = os.path.join(os.getcwd(), "cacert.pem") # needed to access https providers with the bin version
else:
    Ortho4XP_dir        = '.'

try:
    sys.path.append(os.getcwd()+'/'+Ortho4XP_dir+'/bin/Modules')
except:
    pass

import requests

import threading,subprocess,time,gc,shutil,io
from math import *
import array,numpy
import random
import collections
import struct
import hashlib
from tkinter import *               # GUI
from tkinter import filedialog
import tkinter.ttk as ttk           # Themed Widgets
from PIL import Image, ImageDraw, ImageFilter, ImageTk
Image.MAX_IMAGE_PIXELS = 1000000000 # Not a decompression bomb attack!   
import subprocess 


try:
    import gdal
    gdal_loaded = True
except:
    gdal_loaded = False


########################################################################
#
# FACTORY DEFAULT VALUES 
#
# The following are initialisation of the variables, they are then superseded by your Ortho4XP.cfg file but are here
# in case your config file misses some of then (evolution, edit, ...).  Do not modify them here but use your
# config file instead.

configvars=['default_website','default_zl','water_option','sea_texture_params','cover_airports_with_highres',\
                 'cover_zl','cover_extent','min_area','sea_equiv','do_not_flatten_these_list','meshzl',\
                 'insert_custom_zoom_in_mesh','poly_simplification_tol','overpass_server_list','overpass_server_choice',\
                 # 
                 'curvature_tol','no_small_angles','smallest_angle','hmin','hmax','tile_has_water_airport',\
                 'water_smoothing','sea_smoothing',\
                 # 
                 'masks_width','complex_masks','use_masks_for_inland','legacy_masks','keep_old_pre_mask',\
                 'maskszl','use_gimp','gimp_cmd',\
                 # 
                 'ratio_water','normal_map_strength','terrain_casts_shadows','use_decal_on_terrain',\
                 'dds_or_png','use_bing_for_non_existent_data', 'max_convert_slots','be_nice_timer',\
                 'skip_downloads','skip_converts','check_tms_response',\
                 'verbose_output','clean_tmp_files','clean_unused_dds_and_ter_files',\
                 'contrast_adjust','brightness_adjust','saturation_adjust',\
                 'full_color_correction','g2xpl_8_prefix','g2xpl_8_suffix','g2xpl_16_prefix','g2xpl_16_suffix',\
                 #
                 'Custom_scenery_prefix','Custom_scenery_dir','default_sniff_dir',\
                 'keep_orig_zuv','seven_zip','landclass_mesh_division','snap_to_z_grid','overlay_lod',\
                 'keep_overlays'\
                ]

configvars_strings=['default_website','overpass_server_choice','gimp_cmd','dds_or_png',\
                    'g2xpl_8_prefix','g2xpl_8_suffix','g2xpl_16_prefix','g2xpl_16_suffix',\
                    'Custom_scenery_prefix','Custom_scenery_dir','default_sniff_dir']

configvars_defaults={\
        'default_website':'BI',\
        'default_zl':16,\
        'water_option':3,\
        'sea_texture_params':[],\
        'cover_airports_with_highres':False,\
        'cover_zl':18,\
        'cover_extent':1,\
        'min_area':0.01,\
        'sea_equiv':[],\
        'do_not_flatten_these_list':[],\
        'meshzl':19,\
        'insert_custom_zoom_in_mesh':False,\
        'poly_simplification_tol':0.002,\
        'overpass_server_list':{"1":"http://api.openstreetmap.fr/oapi/interpreter", "2":"http://overpass-api.de/api/interpreter","3":"http://overpass.osm.rambler.ru/cgi/interpreter"},\
        'overpass_server_choice':1,\
        'curvature_tol':3,\
        'no_small_angles':False,\
        'smallest_angle':5,\
        'hmin':20,\
        'hmax':2000,\
        'tile_has_water_airport':False,\
        'water_smoothing':2,\
        'sea_smoothing':0,\
        'masks_width':16,\
        'complex_masks':False,\
        'use_masks_for_inland':False,\
        'legacy_masks':True,\
        'keep_old_pre_mask':False,\
        'maskszl':14,\
        'use_gimp':False,\
        'gimp_cmd':'',\
        'ratio_water':0.3,\
        'normal_map_strength':0.3,\
        'terrain_casts_shadows':False,\
        'use_decal_on_terrain':False,\
        'dds_or_png':'dds',\
        'use_bing_for_non_existent_data':False,\
        'max_convert_slots':4,\
        'be_nice_timer':0,\
        'skip_downloads':False,\
        'skip_converts':False,\
        'check_tms_response':True,\
        'verbose_output':True,\
        'clean_tmp_files':True,\
        'clean_unused_dds_and_ter_files':False,\
        'contrast_adjust':{},\
        'brightness_adjust':{},\
        'saturation_adjust':{},\
        'full_color_correction':{},\
        'g2xpl_8_prefix':'g2xpl_8_',\
        'g2xpl_8_suffix':'',\
        'g2xpl_16_prefix':'g2xpl_16_',\
        'g2xpl_16_suffix':'',\
        'Custom_scenery_prefix':'',\
        'Custom_scenery_dir':'',\
        'default_sniff_dir':'',\
        'keep_orig_zuv':True,\
        'seven_zip':True,\
        'landclass_mesh_division':8,\
        'snap_to_z_grid':True,\
        'overlay_lod':40000,\
        'keep_overlays':True\
        } 
              
explanation={}
for item in configvars:
    explanation[item]='TODO!'    
try:
    exec(open(Ortho4XP_dir+dir_sep+'Help.py').read(),globals())
except:
    pass    
    
for item in configvars:
    try:
        globals()[item]=configvars_defaults[item] 
    except:
        print("I could not set the variable",item,". Perhaps was there a typo ?")

# These are not put in the interface
build_dir           = "default"     
tricky_provider_hack= 70000    # The minimum size a wms2048 image should be to be accepted (trying to avoid missed cached) 
water_overlay       = True
wms_timeout         = 60
pools_max_points    = 65536    # do not change this !
shutdown_timer      = 60       # Time in seconds to close program / shutdown computer after completition
shutd_msg_interval  = 15       # Shutdown message display interval
raster_resolution = 10000      # Image size for the raster of the sniffed landclass terrain, not yet used

# Will be used as global variables
download_to_do_list=[]
convert_to_do_list=[]
busy_slots_mont=0
busy_slots_conv=0

if 'dar' in sys.platform:
    dir_sep         = '/'
    Triangle4XP_cmd = Ortho4XP_dir+"/Utils/Triangle4XP.app "
    copy_cmd        = "cp "
    delete_cmd      = "rm "
    rename_cmd      = "mv "
    unzip_cmd       = "7z "
    convert_cmd     = "convert " 
    convert_cmd_bis = Ortho4XP_dir+dir_sep+"Utils"+dir_sep+"nvcompress"+dir_sep+"nvcompress-osx -bc1 -fast " 
    gimp_cmd        = "gimp "
    devnull_rdir    = " >/dev/null 2>&1"
    shutdown_cmd    = 'sudo shutdown -h now'
    os.system('chmod a+x '+Ortho4XP_dir+dir_sep+'Utils/DSFTool.app')
    os.system('chmod a+x '+Ortho4XP_dir+dir_sep+'Utils/Triangle4XP.app')
    os.system('chmod a+x '+Ortho4XP_dir+dir_sep+'Utils/nvcompress/nvcompress-osx')


elif 'win' in sys.platform: 
    dir_sep         = '\\'
    Triangle4XP_cmd = Ortho4XP_dir+dir_sep+"Utils"+dir_sep+"Triangle4XP.exe "
    copy_cmd        = "copy "
    delete_cmd      = "del "
    rename_cmd      = "move "
    unzip_cmd       = Ortho4XP_dir+dir_sep+"Utils"+dir_sep+"7z.exe "
    if os.path.isfile(Ortho4XP_dir+dir_sep+"Utils"+dir_sep+"convert.exe"):
        convert_cmd = Ortho4XP_dir+dir_sep+"Utils"+dir_sep+"convert.exe " 
    else:    
        convert_cmd = "convert " 
    convert_cmd_bis = Ortho4XP_dir+dir_sep+"Utils"+dir_sep+"nvcompress"+dir_sep+"nvcompress.exe -bc1 -fast " 
    gimp_cmd        = "c:\\Program Files\\GIMP 2\\bin\\gimp-console-2.8.exe "
    showme_cmd      = Ortho4XP_dir+"/Utils/showme.exe "
    devnull_rdir    = " > nul  2>&1"
    shutdown_cmd    = 'shutdown /s /f /t 0'

else:
    dir_sep         = '/'
    Triangle4XP_cmd = Ortho4XP_dir+"/Utils/Triangle4XP "
    delete_cmd      = "rm "
    copy_cmd        = "cp "
    rename_cmd      = "mv "
    unzip_cmd       = "7z "
    convert_cmd     = "convert " 
    convert_cmd_bis     = "nvcompress -fast -bc1a " 
    gimp_cmd        = "gimp "
    devnull_rdir    = " >/dev/null 2>&1 "
    shutdown_cmd    = 'sudo shutdown -h now'
    os.system('chmod a+x '+Ortho4XP_dir+dir_sep+'Utils/DSFTool')
    os.system('chmod a+x '+Ortho4XP_dir+dir_sep+'Utils/Triangle4XP')

#
#   END OF FACTORY DEFAULT VALUES
#
##############################################################################

dico_edge_markers   = {'outer':'1','inner':'1','coastline':'2',\
                       'tileboundary':'3','orthogrid':'3',\
                       'airport':'4','runway':'5','patch':'6'}
dico_tri_markers    = {'water':'1','sea':'2','sea_equiv':'3','altitude':'4'} 

try:
    exec(open(Ortho4XP_dir+dir_sep+'Carnet_d_adresses.py').read())
except:
    print("The file Carnet_d_adresses.py does not follow the syntactic rules.")
    time.sleep(5)
    sys.exit()
try:
    exec(open(Ortho4XP_dir+dir_sep+'APL_scripts.py').read())
except:
    pass

##############################################################################
# Minimalist error messages.                                                 #
##############################################################################
##############################################################################
def usage(reason,do_i_quit=True):
    if reason=='config':
        print("The file Ortho4XP.cfg was not found or does not follow the "+\
              "syntactic rules.")
    elif reason=='command_line':
        print("The command line does not follow the syntactic rules.")
    elif reason=='osm_tags':
        print("I had a problem downloadings data from Openstreetmap.\n"+\
              "Your connection may be unavailable or the Overpass server\n"+\
              "may be unreachable.") 
    elif reason=='dem_files':
        print("!!!I could not fin the elevation data file, or it was broken.\n!!!I go on with all zero elevation (perhaps a tile full of sea ?)") 
    elif reason=='adresses':
        print("The file Carnet_d_adresses.py does not follow the syntactic"+\
              " rules.")
    elif reason=='crash':
        print("The mesh algorithm Triangle4XP has encountered a problem and"+\
              " had to stop.")
    elif reason=='inprogress':
        print("This functionality is not yet supported.")
    if do_i_quit==True:
            sys.exit()
    return
##############################################################################

#######################
#
# For future use
#
def build_landclass_poly_file(lat0,lon0,build_dir,file_to_sniff,dem_alternative=False):

    re_encode_dsf(lat0,lon0,build_dir,file_to_sniff,True,dem_alternative,True)
    return
    # Don't go further now !
    t1=time.time()
    if not os.path.exists(build_dir):
        os.makedirs(build_dir)
    strlat='{:+.0f}'.format(lat0).zfill(3)
    strlon='{:+.0f}'.format(lon0).zfill(4)
    poly_file =  build_dir+dir_sep+'Data'+strlat+strlon+'.poly'
    airport_file  =  build_dir+dir_sep+'Data'+strlat+strlon+'.apt'
    patch_dir =  Ortho4XP_dir+dir_sep+'Patches'+dir_sep+strlat+strlon
    dico_nodes={}
    dico_edges={}
    dico_edges_water={}
    water_seeds=[]
    sea_seeds=[]
    sea_equiv_seeds=[]
    flat_airport_seeds=[]
    flat_patch_seeds=[]
    sloped_patch_seeds=[]
    alt_seeds=[]

    zone_list=[] # !!!!!!!!!!!!!!!!!!!!!!!!
    poly_list=[region[0] for region in zone_list]
    bbox_list=[compute_bbox(poly) for poly in poly_list]
    print("-> Analyzing patch data ")
    include_patch_data(lat0,lon0,patch_dir,dico_nodes,dico_edges,flat_patch_seeds,sloped_patch_seeds,alt_seeds,poly_list,bbox_list)
    print(poly_list)
    print("-> Analyzing input landclass mesh ")
    (tri_list,ter_list,tri_list_kept,hole_seeds,textures)=read_dsf(lat0,lon0,build_dir,file_to_sniff,poly_list,bbox_list,dem_alternative)
    return textures
    #hole_seeds=[]
    print("tri_list :",len(tri_list))
    print("ter_list :",len(ter_list))

    #for key in tri_list_kept:
    #    try:
    #        print(key)
    #        print(len(tri_list_kept[key]))
    #        print(' ')
    #    except:
    #        pass
    #print("-> Computing splitting edges and building raster landclass map ")
    #tri_list=split_mesh_according_to_poly_list(lat0,lon0,triangles,poly_list,bbox_list)
    print("-> Building poly file for Triangle4XP ")
    ttest=time.time()
    for tri,ter in zip(tri_list,ter_list):
        node1=['{:.6f}'.format(tri[0][1]),'{:.6f}'.format(tri[0][0])]  # i.e. [lat,lon] 
        node2=['{:.6f}'.format(tri[1][1]),'{:.6f}'.format(tri[1][0])]  # i.e. [lat,lon] 
        node3=['{:.6f}'.format(tri[2][1]),'{:.6f}'.format(tri[2][0])]  # i.e. [lat,lon] 
        keep_node(node1,lat0,lon0,dico_nodes,tri[0][2])
        keep_node(node2,lat0,lon0,dico_nodes,tri[1][2])
        keep_node(node3,lat0,lon0,dico_nodes,tri[2][2])
        keep_edge_unique(node1,node2,'inner',dico_edges) 
        keep_edge_unique(node2,node3,'inner',dico_edges) 
        keep_edge_unique(node3,node1,'inner',dico_edges) 
        if ter==0: # water
            keep_edge(node1,node2,'inner',dico_edges_water) 
            keep_edge(node2,node3,'inner',dico_edges_water) 
            keep_edge(node3,node1,'inner',dico_edges_water) 
        #if tri[3]==0: # terrain_Water
        #    tri_bary=[(tri[0][0]+tri[1][0]+tri[2][0])/3,(tri[0][1]+tri[1][1]+tri[2][1])/3]
        #    water_seeds.append(tri_bary)
    for edge in dico_edges_water:
        node0=edge.split('|')[0].split('_')
        node1=edge.split('|')[1].split('_')
        keep_edge(node0,node1,'inner',dico_edges)
    print("time to keep edges : ",time.time()-ttest)

    #if zone_list != []:
    #    print("-> Adding of edges related to the orthophoto grid and computation of\n"
    #          "     their intersections with OSM edges,")
    #    dico_edges=cut_edges_with_grid(lat0,lon0,dico_nodes,dico_edges)
    print("     Removal of obsolete edges,")
    dico_edges_tmp={}
    for edge in dico_edges:
        [initpt,endpt]=edge.split('|')
        if initpt != endpt:
            dico_edges_tmp[edge]=dico_edges[edge]
        else:
            print("one removed edge : "+str(initpt))
    dico_edges=dico_edges_tmp
    print("     Removal of obsolete nodes,")
    final_nodes={}
    for edge in dico_edges:
        #print(edge)
        [initpt,endpt]=edge.split('|')
        final_nodes[initpt]=dico_nodes[initpt]
        final_nodes[endpt]=dico_nodes[endpt]
    dico_nodes=final_nodes
    print("-> Transcription of the data to the file "+poly_file)
    write_poly_file(poly_file,airport_file,lat0,lon0,dico_nodes,dico_edges, water_seeds,sea_seeds,sea_equiv_seeds,\
                    flat_airport_seeds,flat_patch_seeds,sloped_patch_seeds,alt_seeds,hole_seeds)
      
    print('\nCompleted in '+str('{:.2f}'.format(time.time()-t1))+\
                'sec.')
    print('_____________________________________________________________'+\
            '____________________________________')
    return

##############################################################################
# Construction du fichier .poly décrivant toutes les données vectorielles
# a intégrer au maillage (frontières sol/eau et aéroports).
##############################################################################
def build_poly_file(lat0,lon0,option,build_dir,airport_website=default_website): 
    t1=time.time()
    if not os.path.exists(build_dir):
        os.makedirs(build_dir)
    strlat='{:+.0f}'.format(lat0).zfill(3)
    strlon='{:+.0f}'.format(lon0).zfill(4)
    if not os.path.exists(Ortho4XP_dir+dir_sep+"OSM_data"+dir_sep+strlat+strlon):
        os.makedirs(Ortho4XP_dir+dir_sep+"OSM_data"+dir_sep+strlat+strlon)
    poly_file     =  build_dir+dir_sep+'Data'+strlat+strlon+'.poly'
    airport_file  =  build_dir+dir_sep+'Data'+strlat+strlon+'.apt'
    patch_dir     =  Ortho4XP_dir+dir_sep+'Patches'+dir_sep+strlat+strlon
    dico_nodes={}
    dico_edges={}
    # seeds will serve to populate corresponding regions with the appropriate 
    # marker 
    water_seeds=[]
    sea_seeds=[]
    sea_equiv_seeds=[]
    flat_airport_seeds=[]
    flat_patch_seeds=[]
    sloped_patch_seeds=[]
    alt_seeds=[]
    init_nodes=0
    tags=[]
    if option==2:  # Orthophoto only for inland water
        print("-> Downloading airport and water/ground boundary data on Openstreetmap")
        tags.append('way["aeroway"="aerodrome"]')                                         
        tags.append('rel["aeroway"="aerodrome"]')                                         
        tags.append('way["aeroway"="heliport"]')                                         
        tags.append('way["natural"="coastline"]')
    else:  # Mixed
        print("-> Downloading airport and water/ground boundary data from Openstreetmap :")
        tags.append('way["aeroway"="aerodrome"]')                                         
        tags.append('rel["aeroway"="aerodrome"]')                                         
        tags.append('way["aeroway"="heliport"]')                                         
        tags.append('way["natural"="water"]["tidal"!="yes"]')                                         
        tags.append('rel["natural"="water"]["tidal"!="yes"]')                                         
        tags.append('way["waterway"="riverbank"]')                                    
        tags.append('rel["waterway"="riverbank"]')                                    
        tags.append('way["natural"="coastline"]')
        tags.append('way["waterway"="dock"]')
    try:
        application.red_flag.set(0)
    except:
        pass
    for tag in tags:
        try:
            if application.red_flag.get()==1:
                print("\nOSM download process interrupted.")
                print('_____________________________________________________________'+\
                      '____________________________________')
                return
        except:
            pass
        subtags=tag.split('"')
        osm_filename=Ortho4XP_dir+dir_sep+"OSM_data"+dir_sep+strlat+strlon+dir_sep+strlat+strlon+'_'+subtags[0][0:-1]+'_'+\
                subtags[1]+'_'+subtags[3]+'.osm'
        osm_errors_filename=Ortho4XP_dir+dir_sep+"OSM_data"+dir_sep+strlat+strlon+dir_sep+strlat+strlon+'_'+subtags[0][0:-1]+'_'+\
                subtags[1]+'_'+subtags[3]+'_detected_errors.txt'
        if not os.path.isfile(osm_filename):
            print("    Obtaining OSM data for "+tag)
            s=requests.Session()
            osm_download_ok = False
            while osm_download_ok != True:
                url=overpass_server_list[overpass_server_choice]+"?data=("+tag+"("+str(lat0)+","+str(lon0)+","+str(lat0+1)+","+str(lon0+1)+"););(._;>>;);out meta;"
                r=s.get(url)
                if r.headers['content-type']=='application/osm3s+xml':
                    osm_download_ok=True
                else:
                    print("      OSM server was busy, new tentative...")
            osmfile=open(osm_filename,'wb')
            osmfile.write(r.content)
            osmfile.close()
            print("     Done.")
        else:
            print("    Recycling OSM data for "+tag)
        if 'way[' in tag:
            [dicosmw,dicosmw_name,dicosmw_icao,dicosmw_ele]=osmway_to_dicos(osm_filename)
        elif 'rel[' in tag:
            [dicosmr,dicosmrinner,dicosmrouter,dicosmr_name,dicosmr_icao,dicosmr_ele]=osmrel_to_dicos(osm_filename,osm_errors_filename)

        # we shall treat osm data differently depending on tag 
        if tag=='way["aeroway"="aerodrome"]' or tag=='way["aeroway"="heliport"]':
            sloped_airports_list=[]
            if os.path.exists(patch_dir):
                for pfilename in os.listdir(patch_dir):
                    if (pfilename[-10:] == '.patch.osm') or os.path.isdir(patch_dir+dir_sep+pfilename):
                        sloped_airports_list.append(pfilename[:4])
            #print(sloped_airports_list)
            for wayid in dicosmw:
                way=dicosmw[wayid]
                # we only treat closed ways, non closed should not exist in 
                # osm ways (but a few sometimes do!)
                if strcode(way[0]) == strcode(way[-1]):
                    signed_area=area(way)
                    if signed_area<0:
                        side='left'
                    else:
                        side='right'
                    keep_that_one=True
                    if (wayid in dicosmw_icao) and (wayid in dicosmw_name):
                        print("       * "+dicosmw_icao[wayid]+" "+dicosmw_name[wayid])
                    elif (wayid in dicosmw_icao):
                        print("       * "+dicosmw_icao[wayid])
                    elif (wayid in dicosmw_name):
                        print("       *      "+dicosmw_name[wayid])
                    else:
                        print("       * lat="+str(way[0][0])+" lon="+str(way[0][1]))
                    if (wayid in dicosmw_ele):
                        altitude=dicosmw_ele[wayid]
                    else:
                        altitude='unknown'
                    if (wayid in dicosmw_icao):
                        if (dicosmw_icao[wayid] in sloped_airports_list) or (dicosmw_icao[wayid] in do_not_flatten_these_list):
                            print("          I will not flatten "+dicosmw_icao[wayid]+ " airport.")
                            keep_that_one=False
                    if keep_that_one==True:
                        keep_way(way,lat0,lon0,1,'airport',dico_nodes,\
                                dico_edges)
                        flat_airport_seeds.append([way,\
                                pick_point_check(way,side,lat0,lon0),altitude])
                else:
                    print("One of the airports within the tile is not correctly closed \n"+\
                          "on Openstreetmap ! Close to coordinates " + str(way[0]))
        elif tag=='rel["aeroway"="aerodrome"]':
            sloped_airports_list=[]
            if os.path.exists(patch_dir):
                for pfilename in os.listdir(patch_dir):
                    if pfilename[-10:] == '.patch.osm':
                        sloped_airports_list.append(pfilename[:4])
            for relid in dicosmr:
                keep_that_one=True
                if (relid in dicosmr_icao):
                    if dicosmr_icao[relid] in sloped_airports_list or (dicosmr_icao[relid] in do_not_flatten_these_list):
                        keep_that_one=False
                if (relid in dicosmr_icao) and (relid in dicosmr_name):
                    print("       * "+dicosmr_icao[relid]+" "+dicosmr_name[relid])
                elif (relid in dicosmr_icao):
                    print("       * "+dicosmr_icao[relid])
                elif relid in dicosmr_name:
                        print("       *      "+dicosmr_name[relid])
                if (relid in dicosmr_ele):
                    altitude=dicosmr_ele[relid]
                else:
                    altitude='unknown'
                if keep_that_one==False:
                    continue
                for waypts in dicosmrinner[relid]:
                    keep_way(waypts,lat0,lon0,1,'airport',dico_nodes,\
                                        dico_edges)
                for waypts in dicosmrouter[relid]:
                    signed_area=area(waypts)
                    if signed_area<0:
                        side='left'
                    else:
                        side='right'
                    keep_way(waypts,lat0,lon0,1,'airport',dico_nodes,\
                                        dico_edges)
                    flat_airport_seeds.append([waypts,\
                            pick_point_check(waypts,side,lat0,lon0),altitude])
        elif 'way["natural"="coastline"]' in tag:
            total_sea_seeds=0
            for wayid in dicosmw:
                way=dicosmw[wayid]
                # Openstreetmap ask that sea is to the right of oriented
                # coastline. We trust OSM contributors...
                if strcode(way[0])!=strcode(way[-1]):
                    if (lat0>=40 and lat0<=49 and lon0>=-93 and lon0<=-76):
                        sea_equiv_seeds+=pick_points_safe(way,'right',lat0,lon0)
                    else:
                        sea_seeds+=pick_points_safe(way,'right',lat0,lon0)
                    total_sea_seeds+=1
                keep_way(way,lat0,lon0,1,'coastline',dico_nodes,dico_edges)
            if total_sea_seeds<=3:
                for wayid in dicosmw:
                    way=dicosmw[wayid]
                    if strcode(way[0])==strcode(way[-1]):
                        if (lat0>=40 and lat0<=49 and lon0>=-93 and lon0<=-76):
                            sea_equiv_seeds+=pick_points_safe(way,'right',lat0,lon0)
                        else:
                            sea_seeds+=pick_points_safe(way,'right',lat0,lon0)
        elif ('way["natural"="water"]' in tag) or ('way["waterway"="riverbank"]' in tag) or ('way["waterway"="dock"]' in tag) :
            efile=open(osm_errors_filename,'w')
            osm_errors_found=False
            for wayid in dicosmw:
                #print(wayid)
                way=dicosmw[wayid]
                if strcode(way[0]) != strcode(way[-1]):
                    osm_errors_found=True
                    efile.write("Way id="+str(wayid)+" was not treated because it is not closed.\n")
                    continue
                if touches_region(way,lat0,lat0+1,lon0,lon0+1):
                    signed_area=area(way)
                    # Keep only sufficiently large water pieces. 1 deg^2 is
                    # very roughly equal to 10000 km^2
                    if abs(signed_area) >= min_area/10000.0: 
                        if signed_area<0:
                            side='left'
                        else:
                            side='right'
                        keep_way(way,lat0,lon0,1,'outer',dico_nodes,\
                                dico_edges)
                        points_checked=pick_points_safe(way,side,lat0,lon0,check=True)
                        #print(points_checked)
                        sea_way=False
                        try:
                            if dicosmw_name[wayid] in sea_equiv:
                                print("     Sea_equiv found :",dicosmw_name[wayid])
                                sea_way=True
                        except:
                            pass    
                        if sea_way!=True:
                            water_seeds+=points_checked
                        else:
                            sea_equiv_seeds+=points_checked
            efile.close()
            if osm_errors_found:
                print("     !!!Some OSM errors were detected!!!\n        They are listed in "+str(osm_errors_filename))
            else:
                os.remove(osm_errors_filename)
        elif 'rel[' in tag:
            for relid in dicosmr:
                sea_rel=False
                try:
                    if dicosmr_name[relid] in sea_equiv:
                        print("     Sea_equiv found :",dicosmr_name[relid])
                        sea_rel=True
                except:
                    pass    
                for waypts in dicosmrinner[relid]:
                    keep_way(waypts,lat0,lon0,1,'inner',dico_nodes,\
                                        dico_edges)
                for waypts in dicosmrouter[relid]:
                    signed_area=area(waypts)
                    if abs(signed_area) >= min_area/10000.0: 
                        if signed_area<0:
                            side='left'
                        else:
                            side='right'
                        keep_way(waypts,lat0,lon0,1,'outer',dico_nodes,\
                                        dico_edges)
                        points_checked=pick_points_safe(waypts,side,lat0,lon0,check=True)
                        if sea_rel!=True:
                            water_seeds+=points_checked
                        else:
                            sea_equiv_seeds+=points_checked
    treated_nodes=len(dico_nodes)-init_nodes
    init_nodes=len(dico_nodes)
    if treated_nodes>0:
        strtmp=str(treated_nodes)+" new nodes."
    else:
        strtmp="no new node."
    print("   -> process of the associated data completed : "+strtmp)
    print("-> Cutting off of too long edges,")
    dico_edges_tmp={}
    for edge in dico_edges:
        [initpt,endpt]=edge.split('|')
        [xi,yi]=xycoords(initpt,lat0,lon0)
        [xf,yf]=xycoords(endpt,lat0,lon0)
        #length=sqrt((xi-xf)*(xi-xf)+(yi-yf)*(yi-yf))
        length=abs(xi-xf)+abs(yi-yf)
        pieces=ceil(length*1000)
        if pieces == 1:
            dico_edges_tmp[edge]=dico_edges[edge]
        else:
            coordlist=[]
            for k in range(1,pieces):
                xk=((pieces-k)/pieces)*xi+(k/pieces)*xf
                yk=((pieces-k)/pieces)*yi+(k/pieces)*yf
                coordlist.append([xk,yk])
                keep_node_xy(xk,yk,lat0,lon0,dico_nodes)
            keep_edge_str_tmp(initpt,strxy(coordlist[0][0],coordlist[0][1],\
                    lat0,lon0),dico_edges[edge],dico_edges_tmp)
            for k in range(1,pieces-1):
                keep_edge_str_tmp(strxy(coordlist[k-1][0],coordlist[k-1][1],\
                        lat0,lon0),strxy(coordlist[k][0],coordlist[k][1],\
                        lat0,lon0),dico_edges[edge],dico_edges_tmp)
            keep_edge_str_tmp(strxy(coordlist[pieces-2][0],\
                    coordlist[pieces-2][1],lat0,lon0),endpt,dico_edges[edge],\
                        dico_edges_tmp)
    dico_edges=dico_edges_tmp
    print("-> Adding patch data for the mesh, ")
    include_patch_data(lat0,lon0,patch_dir,dico_nodes,dico_edges,flat_patch_seeds,sloped_patch_seeds,alt_seeds)
    
    if zone_list and insert_custom_zoom_in_mesh: 
        print("-> Adding of edges related to the custom zoomlevel and computation of\n"
          "     their intersections with OSM edges,")
        dico_edges=cut_edges_with_zone(lat0,lon0,dico_nodes,dico_edges,zone_list) 
    
    print("-> Adding of edges related to the orthophoto grid and computation of\n"
          "     their intersections with OSM edges,")
    dico_edges=cut_edges_with_grid(lat0,lon0,dico_nodes,dico_edges)
    print("     Removal of obsolete edges,")
    dico_edges_tmp={}
    for edge in dico_edges:
        [initpt,endpt]=edge.split('|')
        if initpt != endpt:
            dico_edges_tmp[edge]=dico_edges[edge]
        #else:
        #    print("one removed edge : "+str(initpt))
    dico_edges=dico_edges_tmp
    print("     Removal of obsolete nodes,")
    final_nodes={}
    for edge in dico_edges:
        #print(edge)
        [initpt,endpt]=edge.split('|')
        final_nodes[initpt]=dico_nodes[initpt]
        final_nodes[endpt]=dico_nodes[endpt]
    dico_nodes=final_nodes
    print("-> Transcription of the updated data to the file "+poly_file)
    write_poly_file(poly_file,airport_file,lat0,lon0,dico_nodes,dico_edges, water_seeds,sea_seeds,sea_equiv_seeds,\
                    flat_airport_seeds,flat_patch_seeds,sloped_patch_seeds,alt_seeds)
    # adding airports high zl zone to zone_list if needed
    try:
        if cover_airports_with_highres==True: #and (zone_list==[] or (zone_list[-1][0][0]==zone_list[-1][0][2]==zone_list[-1][0][8])):  # i.e. airports claimed but not already in zone_list (since write_cfg puts them there)
            filed_some=False
            with open(build_dir+dir_sep+"Data"+strlat+strlon+'.apt') as fapt:
                for line in fapt:
                    if 'Airport' in line: # or 'patch' in line:
                        nbr_points=int(line.split()[3])
                        skip=fapt.readline()
                        latmin=90
                        latmax=-90
                        lonmin=180
                        lonmax=-180
                        for k in range(0,nbr_points):
                            [latp,lonp]=fapt.readline().split()
                            latp=float(latp)
                            lonp=float(lonp)
                            latmin = latp if latp<latmin else latmin
                            latmax = latp if latp>latmax else latmax
                            lonmin = lonp if lonp<lonmin else lonmin
                            lonmax = lonp if lonp>lonmax else lonmax    
                        half_meridian=pi*6378137
                        texsize=int(2*half_meridian/2**(cover_zl-4)*cos(latmin*pi/180))  
                        e=int(round(cover_extent*1000.0/texsize))                           
                        [a,b]=wgs84_to_texture(latmax,lonmin,cover_zl,'BI')
                        [c,d]=wgs84_to_texture(latmin,lonmax,cover_zl,'BI')
                        [latmax,lonmin]=gtile_to_wgs84(a-16*e,b-16*e,cover_zl)
                        [latmin,lonmax]=gtile_to_wgs84(c+16*(1+e),d+16*(1+e),cover_zl)
                        new_entry=[[latmin,lonmin,latmin,lonmax,latmax,lonmax,latmax,lonmin,latmin,lonmin],str(cover_zl),str(airport_website)]
                        if new_entry not in zone_list:
                            zone_list.append(new_entry)
                            filed_some=True
            if filed_some: print('-> Airports and patched areas have been added to the custom zoomlevel list with ZL' +str(cover_zl)+' and approx radius of '+str(cover_extent)+' km.')
    except:
        pass
        
    print('\nCompleted in '+str('{:.2f}'.format(time.time()-t1))+\
                'sec.')
    print('_____________________________________________________________'+\
            '____________________________________')
    
    return 
#############################################################################

#############################################################################
def write_poly_file(poly_file,airport_file,lat0,lon0,dico_nodes,dico_edges,\
                    water_seeds,sea_seeds,sea_equiv_seeds,flat_airport_seeds,\
                    flat_patch_seeds, sloped_patch_seeds,alt_seeds,hole_seeds=None):
    total_nodes=len(dico_nodes)
    f=open(poly_file,'w')
    f.write(str(total_nodes)+' 2 1 0\n')
    dico_node_pos={}
    idx=1
    for key in dico_nodes:
        dico_node_pos[key]=idx
        [x,y]=xycoords(key,lat0,lon0)
        f.write(str(idx)+' '+str(x)+' '+\
          str(y)+' '+str(dico_nodes[key])+'\n')        
        idx+=1
    f.write('\n')
    idx=1
    total_edges=len(dico_edges)
    f.write(str(total_edges)+' 1\n')
    for edge in dico_edges:
        [code1,code2]=edge.split('|')
        idx1=dico_node_pos[code1]
        idx2=dico_node_pos[code2]
        f.write(str(idx)+' '+str(idx1)+' '+str(idx2)+' '+\
                dico_edge_markers[dico_edges[edge]]+'\n')
        idx+=1
    if hole_seeds==None or len(hole_seeds)==0:
        f.write('\n0\n')
    else:
        nbr_hole_seeds=len(hole_seeds)
        f.write('\n'+str(nbr_hole_seeds)+'\n')
        idx=1
        for seed in hole_seeds:        
            f.write(str(idx)+' '+str(seed[1]-lon0)+' '+str(seed[0]-lat0)+'\n')
            idx+=1
    total_seeds=len(water_seeds)+len(sea_seeds)+len(sea_equiv_seeds)+\
                len(flat_airport_seeds)+len(flat_patch_seeds)+\
                len(sloped_patch_seeds)+len(alt_seeds)
    if total_seeds==0:
        print("-> No OSM data for this tile, loading altitude data to decide between sea or land.")
        [alt_dem,ndem]=load_altitude_matrix(lat0,lon0)
        land =(alt_dem.max()-alt_dem.min())>=20 
        if land: #sea_texture_params==[]:
            print("   Decided for a land tile.") 
            water_seeds.append([1000,1000])
        else:
            print("   Decided for a sea tile.") 
            sea_seeds.append([lon0+0.5,lat0+0.5])
        total_seeds=1
    f.write('\n'+str(total_seeds)+' 1\n')
    idx=1
    for seed in water_seeds:
        f.write(str(idx)+' '+str(seed[0]-lon0)+' '+str(seed[1]-lat0)+' '+\
          dico_tri_markers['water']+'\n')
        idx+=1
    for seed in sea_seeds:
        f.write(str(idx)+' '+str(seed[0]-lon0)+' '+str(seed[1]-lat0)+' '+\
          dico_tri_markers['sea']+'\n')
        idx+=1
    for seed in sea_equiv_seeds:
        f.write(str(idx)+' '+str(seed[0]-lon0)+' '+str(seed[1]-lat0)+' '+\
          dico_tri_markers['sea_equiv']+'\n')
        idx+=1
    for seed in alt_seeds:
        f.write(str(idx)+' '+str(seed[0]-lon0)+' '+str(seed[1]-lat0)+' '+\
          dico_tri_markers['altitude']+'\n')
        idx+=1
    apt_idx=100 
    for seed in flat_airport_seeds:
        f.write(str(idx)+' '+str(seed[1][0]-lon0)+' '+\
          str(seed[1][1]-lat0)+' '+str(apt_idx)+'\n')
        apt_idx+=1        
        idx+=1
    fp_idx=1000
    for seed in flat_patch_seeds:
        f.write(str(idx)+' '+str(seed[0][0])+' '+\
          str(seed[0][1])+' '+str(fp_idx)+'\n')
        fp_idx+=1
        idx+=1
    sp_idx=10000
    for seed in sloped_patch_seeds:
        f.write(str(idx)+' '+str(seed[0][0])+' '+str(seed[0][1])+' '+\
                str(sp_idx)+'\n')
        sp_idx+=1
        idx+=1 
    print("   Remain " + str(len(dico_edges))+\
          " edges in total.") 
    f.close()
    f=open(airport_file,"w")
    apt_idx =   100
    fp_idx  =  1000
    sp_idx  = 10000
    for seed in flat_airport_seeds:
        f.write("Airport "+str(apt_idx)+" : "+str(len(seed[0]))+\
                " nodes.\n")
        f.write("Elevation "+str(seed[2])+'\n')
        for node in seed[0]:
            f.write(str(float(node[0]))+" "+str(float(node[1]))+"\n")
        f.write("\n")
        apt_idx+=1
    f.write('\n')
    for seed in flat_patch_seeds:
        f.write("Flat_patch "+str(fp_idx)+" : "+str(len(seed[2]))+"\n") 
        f.write("Elevation "+str(seed[1])+'\n')
        for node in seed[2]:
            [slat,slon]=node.split('_')
            f.write(slat+" "+slon+"\n")
        f.write("\n")
        fp_idx+=1
    f.write('\n')
    for seed in sloped_patch_seeds:
        f.write("Sloped_patch "+str(sp_idx)+" : "+str(seed[1])+" "+\
                str(seed[2])+" "+str(seed[3])+" "+str(seed[4])+" "+\
                str(seed[5])+" "+str(seed[6])+" "+str(seed[7])+" "+\
                str(seed[8])+" "+str(seed[9])+"\n") 
        sp_idx+=1
    f.close()
    return 
##############################################################################

##############################################################################
def osmway_to_dicos(osm_filename):
    pfile=open(osm_filename,'r',encoding="utf-8")
    dicosmn={}
    dicosmw={}
    dicosmw_name={}
    dicosmw_icao={}
    dicosmw_ele={}
    finished_with_file=False
    in_way=False
    first_line=pfile.readline()
    if "'" in first_line:
        separator="'"
    else:
        separator='"'
    while not finished_with_file==True:
        items=pfile.readline().split(separator)
        if '<node id=' in items[0]:
            id=items[1]
            for j in range(0,len(items)):
                if items[j]==' lat=':
                    slat=items[j+1]
                elif items[j]==' lon=':
                    slon=items[j+1]
            dicosmn[id]=[slat,slon]
        elif '<way id=' in items[0]:
            in_way=True
            wayid=items[1]
            dicosmw[wayid]=[]  
        elif '<nd ref=' in items[0]:
            dicosmw[wayid].append(dicosmn[items[1]])
        elif '<tag k=' in items[0] and in_way and items[1]=='name':
            dicosmw_name[wayid]=items[3]
        elif '<tag k=' in items[0] and in_way and items[1]=='icao':
            dicosmw_icao[wayid]=items[3]
        elif '<tag k=' in items[0] and in_way and items[1]=='ele':
            dicosmw_ele[wayid]=items[3]
        elif '</osm>' in items[0]:
            finished_with_file=True
    pfile.close()
  
   # (Thanks Tony Wroblewski) Remove ways with no nodes (Can happen when editing in JOSM or from bad data)
    for wayid in list(dicosmw.keys()):
        if not dicosmw[wayid]:
            del dicosmw[wayid]


    print("     A total of "+str(len(dicosmn))+" node(s) and "+str(len(dicosmw))+" way(s).")
    return [dicosmw,dicosmw_name,dicosmw_icao,dicosmw_ele]
##############################################################################


##############################################################################
def osmrel_to_dicos(osm_filename,osm_errors_filename):
    pfile=open(osm_filename,'r',encoding="utf-8")
    efile=open(osm_errors_filename,'w')
    osm_errors_found=False
    dicosmn={}
    dicosmw={}
    dicosmr={}
    dicosmrinner={}
    dicosmrouter={}
    dicosmr_name={}
    dicosmr_icao={}
    dicosmr_ele={}
    dicoendpt={}
    finished_with_file=False
    in_rel=False
    first_line=pfile.readline()
    if "'" in first_line:
        separator="'"
    else:
        separator='"'
    while not finished_with_file==True:
        items=pfile.readline().split(separator)
        if '<node id=' in items[0]:
            id=items[1]
            for j in range(0,len(items)):
                if items[j]==' lat=':
                    slat=items[j+1]
                elif items[j]==' lon=':
                    slon=items[j+1]
            dicosmn[id]=[slat,slon]
        elif '<way id=' in items[0]:
            wayid=items[1]
            dicosmw[wayid]=[]  
        elif '<nd ref=' in items[0]:
            dicosmw[wayid].append(items[1])
        elif '<relation id=' in items[0]:
            relid=items[1]
            in_rel=True
            dicosmr[relid]=[]
            dicosmrinner[relid]=[]
            dicosmrouter[relid]=[]
            dicoendpt={}
        elif '<member type=' in items[0]:
            if items[1]!='way':
                efile.write("Relation id="+str(relid)+" contains member "+items[1]+" which was not treated because it is not a way.\n")
                osm_errors_found=True
                continue
            role=items[5]
            if role=='inner':
                waytmp=[]
                for nodeid in dicosmw[items[3]]:
                    waytmp.append(dicosmn[nodeid])
                dicosmrinner[relid].append(waytmp)
            elif role=='outer':
                endpt1=dicosmw[items[3]][0]
                endpt2=dicosmw[items[3]][-1]
                if endpt1==endpt2:
                    waytmp=[]
                    for nodeid in dicosmw[items[3]]:
                        waytmp.append(dicosmn[nodeid])
                    dicosmrouter[relid].append(waytmp)
                else:
                    if endpt1 in dicoendpt:
                        dicoendpt[endpt1].append(items[3])
                    else:
                        dicoendpt[endpt1]=[items[3]]
                    if endpt2 in dicoendpt:
                        dicoendpt[endpt2].append(items[3])
                    else:
                        dicoendpt[endpt2]=[items[3]]
            else:
                efile.write("Relation id="+str(relid)+" contains a member with role different from inner or outer, it was not treated.\n")
                osm_errors_found=True
                continue
            dicosmr[relid].append(items[3]) 
        elif '<tag k=' in items[0] and in_rel and items[1]=='name':
            dicosmr_name[relid]=items[3]
        elif '<tag k=' in items[0] and in_rel and items[1]=='icao':
            dicosmr_icao[relid]=items[3]
        elif '<tag k=' in items[0] and in_rel and items[1]=='ele':
            dicosmr_ele[relid]=items[3]
        elif '</relation>' in items[0]:
            bad_rel=False
            for endpt in dicoendpt:
                if len(dicoendpt[endpt])!=2:
                    bad_rel=True
                    break
            if bad_rel==True:
                efile.write("Relation id="+str(relid)+" is ill formed and was not treated.\n")
                osm_errors_found=True
                dicosmr.pop(relid,'None')
                dicosmrinner.pop(relid,'None')
                dicosmrouter.pop(relid,'None')
                continue
            while dicoendpt:
                waypts=[]
                endpt=next(iter(dicoendpt))
                way=dicoendpt[endpt][0]
                endptinit=dicosmw[way][0]
                endpt1=endptinit
                endpt2=dicosmw[way][-1]
                for node in dicosmw[way][:-1]:
                    waypts.append(dicosmn[node])
                while endpt2!=endptinit:
                    if dicoendpt[endpt2][0]==way:
                            way=dicoendpt[endpt2][1]
                    else:
                            way=dicoendpt[endpt2][0]
                    endpt1=endpt2
                    if dicosmw[way][0]==endpt1:
                        endpt2=dicosmw[way][-1]
                        for node in dicosmw[way][:-1]:
                            waypts.append(dicosmn[node])
                    else:
                        endpt2=dicosmw[way][0]
                        for node in dicosmw[way][-1:0:-1]:
                            waypts.append(dicosmn[node])
                    dicoendpt.pop(endpt1,'None')
                waypts.append(dicosmn[endptinit])
                dicosmrouter[relid].append(waypts)
                dicoendpt.pop(endptinit,'None')
            dicoendpt={}
        elif '</osm>' in items[0]:
            finished_with_file=True
    pfile.close()
    efile.close()
    print("     A total of "+str(len(dicosmn))+" node(s) and "+str(len(dicosmr))+" relation(s).")
    if osm_errors_found:
        print("     !!!Some OSM errors were detected!!!\n        They are listed in "+str(osm_errors_filename))
    else:
        os.remove(osm_errors_filename)
    return [dicosmr,dicosmrinner,dicosmrouter,dicosmr_name,dicosmr_icao,dicosmr_ele]
##############################################################################

#############################################################################
def strcode(node):
    return '{:.9f}'.format(float(node[0]))+'_'+'{:.9f}'.format(float(node[1]))
#############################################################################


#############################################################################
def keep_node(node,lat0,lon0,dico_nodes,attribute=-32768):
    dico_nodes[strcode(node)]=attribute
    return
#############################################################################
   
#############################################################################
def keep_edge(node0,node,marker,dico_edges):
    if strcode(node0) != strcode(node):
        if strcode(node)+'|'+strcode(node0) in dico_edges:
            dico_edges[strcode(node)+'|'+strcode(node0)]=marker
        else:
            dico_edges[strcode(node0)+'|'+strcode(node)]=marker
    return
#############################################################################

#############################################################################
def keep_edge_unique(node0,node,marker,dico_edges):
   if strcode(node0) == strcode(node):
       return
   if strcode(node0)+'|'+strcode(node) in dico_edges:
       dico_edges.pop(strcode(node0)+'|'+strcode(node),None)
       return
   if strcode(node)+'|'+strcode(node0) in dico_edges:
       dico_edges.pop(strcode(node)+'|'+strcode(node0),None)
       return
   dico_edges[strcode(node0)+'|'+strcode(node)]=marker
   return
#############################################################################

#############################################################################
def keep_edge_str(strcode1,strcode2,marker,dico_edges,overwrite=True):
    if overwrite:
        if strcode2+'|'+strcode1 in dico_edges:
            dico_edges[strcode2+'|'+strcode1]=marker  
        else:
            dico_edges[strcode1+'|'+strcode2]=marker  
    elif (strcode2+'|'+strcode1 not in dico_edges) and (strcode1+'|'+strcode2 not in dico_edges):
        dico_edges[strcode1+'|'+strcode2]=marker  
    return
#############################################################################



#############################################################################
def keep_way(way,lat0,lon0,sign,marker,dico_nodes,dico_edges,attribute=-32768):
   if sign==1:
       node0=way[0]
       keep_node(node0,lat0,lon0,dico_nodes,attribute)
       for node in way[1:]:
           keep_node(node,lat0,lon0,dico_nodes,attribute)
           keep_edge(node0,node,marker,dico_edges)
           node0=node
   elif sign==-1:
       node0=way[-1]
       keep_node(node0,lat0,lon0,dico_nodes,attribute)
       for node in way[-1:-len(way)-1:-1]:
           keep_node(node,lat0,lon0,dico_nodes,attribute)
           keep_edge(node0,node,marker,dico_edges)
           node0=node
   return
#############################################################################
   
#############################################################################
def strxy(x,y,lat0,lon0):
    return '{:.9f}'.format(y+lat0)+'_'+'{:.9f}'.format(x+lon0)
    #return str(y+lat0)+'_'+str(x+lon0)
#############################################################################

#############################################################################
def keep_node_xy(x,y,lat0,lon0,dico_nodes,attribute=-32768):
   dico_nodes[strxy(x,y,lat0,lon0)]=attribute
   return
#############################################################################

#############################################################################
def xycoords(strcode,lat0,lon0):
    [slat,slon]=strcode.split('_')
    return [float('{:.9f}'.format(float(slon)-lon0)),float('{:.9f}'.format(float(slat)-lat0))]
#############################################################################



#############################################################################
def keep_edge_str_tmp(strcode1,strcode2,marker,dico_edges_tmp):
   dico_edges_tmp[strcode1+'|'+strcode2]=marker
   return
#############################################################################

#############################################################################
def include_patch_data(lat0,lon0,patch_dir,dico_nodes,dico_edges,flat_patch_seeds,sloped_patch_seeds,alt_seeds,poly_list=None,bbox_list=None):
    if not os.path.exists(patch_dir): return
    for pfilename in os.listdir(patch_dir):
        if pfilename[-10:]!='.patch.osm':
            continue
        print("     "+pfilename)
        try:
            pfile=open(patch_dir+dir_sep+pfilename,"r")
            firstline=pfile.readline()
            secondline=pfile.readline()
            minlat=90
            maxlat=-90
            minlon=180
            maxlon=-180
            finished_with_nodes=False
            started_with_nodes=False
            nodes_codes={}
            while not finished_with_nodes==True:
                items=pfile.readline().split()
                if '<node' in items:
                    started_with_nodes=True
                    for item in items:
                        if 'id=' in item:
                            id=item[3:]
                        elif 'lat=' in item:
                            slat=item[5:-1]
                        elif 'lon=' in item:
                            slon=item[5:-1]
                    dico_nodes[strcode([slat,slon])]=-32768 #[float(slon)-lon0,float(slat)-lat0]
                    nodes_codes[id]=strcode([slat,slon]) #slat+'_'+slon
                elif started_with_nodes==True:
                    finished_with_nodes=True
            finished_with_ways=False
            while finished_with_ways != True:
                newwaycodes=[]
                finished_with_newway=False
                flat_patch=False
                sloped_patch=False
                way_profile='plane'
                way_steepness='3.5'
                way_cell_size='5'
                while finished_with_newway!=True:
                    line=pfile.readline().split()
                    if '<nd' in line:
                        newnodeid=line[1][4:]
                        newwaycodes.append(nodes_codes[newnodeid])
                    else:
                        if "k='altitude'" in line:
                            flat_patch=True
                            if line[2][3:-1]=='mean':
                                way_altitude='mean'
                            else:
                                way_altitude=float(line[2][3:-1])
                        elif "k='altitude_high'" in line:
                            sloped_patch=True
                            if line[2][3:-1]=='mean':
                                way_altitude_high='mean'
                            else: 
                                way_altitude_high=float(line[2][3:-1]) 
                        elif "k='altitude_low'" in line:
                            if line[2][3:-1]=='mean':
                                way_altitude_low='mean'
                            else: 
                                way_altitude_low=float(line[2][3:-1]) 
                        elif "k='profile'" in line:
                            way_profile=line[2][3:-1]
                        elif "k='steepness'" in line:
                            way_steepness=line[2][3:-1]
                        elif "k='cell_size'" in line:
                            way_cell_size=line[2][3:-1]
                        elif '</way>' in line:
                            finished_with_newway=True
                        else:
                            pass
                if flat_patch==True:
                    seed=keep_patch(newwaycodes,lat0,lon0,dico_edges)
                    flat_patch_seeds.append([seed,way_altitude,newwaycodes])
                elif sloped_patch==True:
                    [seed,xi,yi,xf,yf]=keep_sloped_patch(newwaycodes,\
                            float(way_cell_size)/100000,dico_nodes,\
                            dico_edges,lat0,lon0)
                    sloped_patch_seeds.append([seed,xi,yi,xf,yf,\
                            way_altitude_high,way_altitude_low,\
                            way_profile,way_steepness,way_cell_size])
                else:
                    seed=keep_patch(newwaycodes,lat0,lon0,dico_edges)
                if poly_list is not None:
                    way_poly=[]
                    for strnode in newwaycodes:
                        [wplat,wplon]=[float(x) for x in strnode.split('_')]
                        way_poly+=[wplat,wplon]
                        minlat = wplat if wplat<minlat else minlat
                        maxlat = wplat if wplat>maxlat else maxlat
                        minlon = wplon if wplon<minlon else minlon
                        maxlon = wplon if wplon>maxlon else maxlon
                    [wplat,wplon]=[float(x) for x in newwaycodes[0].split('_')]
                    way_poly+=[wplat,wplon]
                    poly_list.append(way_poly) 
                line=pfile.readline().split()
                if '</osm>' in line:
                    finished_with_ways=True
            # Now we need to sanitize edges because the cuts which we made
            # on the short sides of sloped patches may be encroached with
            # sides of flat patches.
            pfile.seek(0)
            finished_with_nodes=False
            started_with_nodes=False
            while not finished_with_nodes==True:
                items=pfile.readline().split()
                if '<node' in items:
                    started_with_nodes=True
                elif started_with_nodes==True:
                    finished_with_nodes=True
            finished_with_ways=False
            while finished_with_ways != True:
                newwaycodes=[]
                finished_with_newway=False
                sloped_patch=False
                while finished_with_newway!=True:
                    line=pfile.readline().split()
                    if '<nd' in line:
                        newnodeid=line[1][4:]
                        newwaycodes.append(nodes_codes[newnodeid])
                    else:
                        if "k='altitude_high'" in line:
                            sloped_patch=True
                        elif '</way>' in line:
                            finished_with_newway=True
                        else:
                            pass
                if sloped_patch==True:
                    dico_edges.pop(newwaycodes[0]+'|'+newwaycodes[3],None)
                    dico_edges.pop(newwaycodes[3]+'|'+newwaycodes[0],None)
                    dico_edges.pop(newwaycodes[1]+'|'+newwaycodes[2],None)
                    dico_edges.pop(newwaycodes[2]+'|'+newwaycodes[1],None)
                line=pfile.readline().split()
                if '</osm>' in line:
                    finished_with_ways=True
            pfile.close()
            if poly_list is not None:
                bbox_list.append([minlat-0.01,maxlat+0.01,minlon-0.01,maxlon+0.01])
        except:
            print("     Error in treating ",pfilename,". Skipping that one.") 
    for pdirname in os.listdir(patch_dir):
        if not os.path.isdir(patch_dir+dir_sep+pdirname): continue
        print("     "+pdirname)
        bbox=[90,-90,180,-180]
        for pfilename in os.listdir(patch_dir+dir_sep+pdirname):
            pfilenamelong=patch_dir+dir_sep+pdirname+dir_sep+pfilename
            try:
                pfile=open(pfilenamelong,"r")
            except:
                continue
            firstline=pfile.readline()
            if not 'ANCHOR' in firstline: 
                print("Objetc ",pfilename, " is missing and ANCHOR in first line, skipping") 
                continue
            pfile.close()
            try:
                [lon_anchor,lat_anchor,alt_anchor,heading_anchor]=[float(x) for x in firstline.split()[1:]]
            except:
                try:
                    [lon_anchor,lat_anchor,heading_anchor]=[float(x) for x in firstline.split()[1:]]
                    alt_anchor=1858 # TODO !!!!!!!!!!!!!!!
                except:
                    print("Anchor wrongly encode for : ",pfilename," skipping that one.")
                    continue  
            bbox_loc=keep_obj8(lat0,lon0,lat_anchor,lon_anchor,alt_anchor,heading_anchor,pfilenamelong,dico_nodes,dico_edges,alt_seeds)
            bbox[0]=(bbox_loc[0]<bbox[0]) and bbox_loc[0] or bbox[0]
            bbox[1]=(bbox_loc[1]>bbox[1]) and bbox_loc[1] or bbox[1]
            bbox[2]=(bbox_loc[2]<bbox[2]) and bbox_loc[2] or bbox[2]
            bbox[3]=(bbox_loc[3]>bbox[3]) and bbox_loc[3] or bbox[3]
        if (bbox!=[90,-90,180,-180]) and (poly_list is not None): 
            bbox_list.append([bbox[0]-0.01,bbox[1]+0.01,bbox[2]-0.01,bbox[3]+0.01])
            poly_list.append([bbox[0],bbox[2],bbox[0],bbox[3],bbox[1],bbox[3],bbox[1],bbox[2],bbox[0],bbox[2]])    
    return
#############################################################################

#############################################################################
def keep_patch(newwaycodes,lat0,lon0,dico_edges):
    for i in range(0,len(newwaycodes)-1):
        dico_edges[newwaycodes[i]+'|'+newwaycodes[i+1]]='patch'
    eps=0.01
    newway=[]
    for node_code in newwaycodes:
        newway+=xycoords(node_code,lat0,lon0)
    testpt1=[(newway[0]+newway[2])/2.0+eps*(newway[3]-newway[1]),\
             (newway[1]+newway[3])/2.0-eps*(newway[2]-newway[0])]
    testpt2=[(newway[0]+newway[2])/2.0-eps*(newway[3]-newway[1]),\
             (newway[1]+newway[3])/2.0+eps*(newway[2]-newway[0])]
    if point_in_polygon(testpt1,newway)==True:
        return testpt1
    else:
        return testpt2
#############################################################################


#############################################################################
def keep_sloped_patch(waycodes,cell_size,dico_nodes,dico_edges,lat0,lon0):
    way=[]
    sdn={}
    for node_code in waycodes:
        way+=xycoords(node_code,lat0,lon0)
    approx_length=sqrt((way[0]-way[2])**2*cos(lat0*pi/180)**2+\
            (way[1]-way[3])**2)
    approx_width =sqrt((way[0]-way[6])**2*cos(lat0*pi/180)**2+\
            (way[1]-way[7])**2)
    Nx=ceil(approx_width/cell_size)
    Ny=ceil(approx_length/cell_size)
    for ny in range(0,Ny+1):
        for nx in range(0,Nx+1):
            xcoord=way[0]+ny/Ny*(way[2]-way[0])+nx/Nx*\
                    (way[6]-way[0]+ny/Ny*(way[0]+way[4]-way[2]-way[6]))
            ycoord=way[1]+ny/Ny*(way[3]-way[1])+nx/Nx*\
                    (way[7]-way[1]+ny/Ny*(way[1]+way[5]-way[3]-way[7]))
            nlat=ycoord+lat0
            nlon=xcoord+lon0
            if (nx!=0 or ny!=0) and (nx!=0 or ny!=Ny) and \
                    (nx!=Nx or ny!=0) and (nx!=Nx or ny!=Ny):
                dico_nodes[strcode([nlat,nlon])]=-32768 #[xcoord,ycoord]
                sdn[(nx,ny)]=strcode([nlat,nlon]) #str(nlat)+'_'+str(nlon) 
    sdn[(0,0)]=waycodes[0]
    sdn[(0,Ny)]=waycodes[1]
    sdn[(Nx,Ny)]=waycodes[2]
    sdn[(Nx,0)]=waycodes[3]
    dico_edges.pop(waycodes[0]+'|'+waycodes[3],None)
    dico_edges.pop(waycodes[3]+'|'+waycodes[0],None)
    dico_edges.pop(waycodes[1]+'|'+waycodes[2],None)
    dico_edges.pop(waycodes[2]+'|'+waycodes[1],None)
    for ny in range(0,Ny+1):
        for nx in range(0,Nx):
            if ny==0 or ny==Ny:
                dico_edges[sdn[(nx,ny)]+'|'+sdn[(nx+1,ny)]]='patch'
            else:
                # fake but we want those to be traversed by the plague 
                # regional algo of Triangle4XP
                dico_edges[sdn[(nx,ny)]+'|'+sdn[(nx+1,ny)]]='orthogrid' 
    for ny in range(0,Ny):
        for nx in range(0,Nx+1):
            if nx==0 or nx==Nx:
                dico_edges[sdn[(nx,ny)]+'|'+sdn[(nx,ny+1)]]='patch'
            else:
                dico_edges[sdn[(nx,ny)]+'|'+sdn[(nx,ny+1)]]='orthogrid'
    eps=0.01
    testpt1=[(way[0]+way[2])/2.0+eps*(way[3]-way[1]),\
             (way[1]+way[3])/2.0-eps*(way[2]-way[0])]
    testpt2=[(way[0]+way[2])/2.0-eps*(way[3]-way[1]),\
             (way[1]+way[3])/2.0+eps*(way[2]-way[0])]
    if point_in_polygon(testpt1,way)==True:
        return [testpt1,(way[0]+way[6])/2.0,(way[1]+way[7])/2.0,\
                (way[2]+way[4])/2.0,(way[3]+way[5])/2.0]
    else:
        return [testpt2,(way[0]+way[6])/2.0,(way[1]+way[7])/2.0,\
                (way[2]+way[4])/2.0,(way[3]+way[5])/2.0]
#############################################################################

#############################################################################
def keep_obj8(lat,lon,lat_anchor,lon_anchor,alt_anchor,heading_anchor,objfilename,dico_nodes,dico_edges,alt_seeds):
    dico_idx_nodes={}
    idx_node=0
    dico_index={}
    index=0
    half_meridian=pi*6378137
    latscale=180/half_meridian
    lonscale=latscale/cos(lat_anchor*pi/180)
    latmin=90
    latmax=-90
    lonmin=180
    lonmax=-180
    f=open(objfilename,'r')
    for line in f.readlines():
        if line[0:2]=='VT':
            [x,y,z]=[float(s) for s in line.split()[1:4]]
            X=x*cos(heading_anchor*pi/180)-z*sin(heading_anchor*pi/180)  
            Z=x*sin(heading_anchor*pi/180)+z*cos(heading_anchor*pi/180)  
            flat=lat_anchor-latscale*float(Z)
            flon=lon_anchor+lonscale*float(X)
            slat=str(flat)
            slon=str(flon)
            latmin= (latmin>flat) and flat or latmin
            latmax= (latmax<flat) and flat or latmax
            lonmin= (lonmin>flon) and flon or lonmin
            lonmax= (lonmax<flon) and flon or lonmax
            if strcode([slat,slon]) in dico_nodes:
                if dico_nodes[strcode([slat,slon])]>float(y)+alt_anchor:
                   dico_nodes[strcode([slat,slon])]=float(y)+alt_anchor  
            else:
                   dico_nodes[strcode([slat,slon])]=float(y)+alt_anchor  
            dico_idx_nodes[str(idx_node)]=strcode([slat,slon]) #slat+'_'+slon
            idx_node+=1
        elif line[0:3]=='IDX':
            dico_index[index]=line.split()[1:]
            index+=1
        elif line[0:4]=='TRIS':
            [offset,count]=line.split()[1:]
            offset=int(offset)
            count=int(count)
            list=[]
            count_tmp=0
            try:
                while count_tmp < count:
                    list+=dico_index[offset]
                    count_tmp+=len(dico_index[offset])
                    offset+=1
                for j in range(count//3):
                    [a,b,c]=list[3*j:3*j+3]
                    [lata,lona]=[float(x) for x in dico_idx_nodes[a].split('_')]
                    [latb,lonb]=[float(x) for x in dico_idx_nodes[b].split('_')]
                    [latc,lonc]=[float(x) for x in dico_idx_nodes[c].split('_')]
                    if (abs(lata-latb)+abs(lona-lonb))*(abs(lata-latc)+abs(lona-lonc))*(abs(latc-latb)+abs(lonc-lonb))==0:
                        continue
                    barylat=(lata+latb+latc)/3.0
                    barylon=(lona+lonb+lonc)/3.0
                    alt_seeds.append([barylon,barylat])
                    for [initp,endp] in [[a,b],[b,c],[c,a]]:
                        strnodei=dico_idx_nodes[initp]
                        strnodee=dico_idx_nodes[endp]
                        if strnodee+'|'+strnodei in dico_edges:
                            dico_edges[strnodee+'|'+strnodei]='patch'
                        else:
                            dico_edges[strnodei+'|'+strnodee]='patch'
            except:
                pass
    f.close()
    return [latmin,latmax,lonmin,lonmax]
#############################################################################

#############################################################################
def cut_edges_with_zone(lat0,lon0,dico_nodes,dico_edges,zone_list):
    for zone in zone_list:
        zone=zone[0] 
        for k in range(0,len(zone)//2-1):
            #print("inserting one edge ",k)
            dico_edges=insert_edge(zone[2*k:2*k+4],dico_nodes,dico_edges,'ortholist')
    return dico_edges 
#############################################################################
    
#############################################################################
def insert_edge(new_edge,dico_nodes,dico_edges,tag):
    dico_edges_tmp={}
    [lata,lona,latb,lonb]=new_edge
    alpha_list=[]
    # we first take care of the existing edges, those might be splitted
    for edge in dico_edges:
        [nodec,noded]=edge.split('|')
        [latc,lonc]=[float(x) for x in nodec.split('_')]
        [latd,lond]=[float(x) for x in noded.split('_')]
        if do_intersect_transverse([lata,lona],[latb,lonb],[latc,lonc],[latd,lond]):
            A=numpy.array([[lonb-lona, lonc-lond],[latb-lata,latc-latd]])
            F=numpy.array([lonc-lona,latc-lata])
            [alpha,beta]=numpy.linalg.solve(A,F)
            alpha_list.append(alpha)
            #print(alpha)
            newlat=alpha*latb+(1-alpha)*lata
            newlon=alpha*lonb+(1-alpha)*lona
            newnode=strcode([str(newlat),str(newlon)])
            #print(newnode)
            attribute=''
            try:
                attribute=(1-beta)*dico_nodes[nodec] + beta*dico_nodes[noded]
                #print(attribute)
            except:
                pass
            dico_nodes[newnode]=attribute
            keep_edge_str(newnode,nodec,dico_edges[edge],dico_edges_tmp)
            keep_edge_str(newnode,noded,dico_edges[edge],dico_edges_tmp)
        else:
            dico_edges_tmp[edge]=dico_edges[edge]
    # now we encode the (possibly splitted) new edge
    strcodeinit=strcode([str(lata),str(lona)])
    strcodeend=strcode([str(latb),str(lonb)])
    if strcodeinit not in dico_nodes: dico_nodes[strcodeinit]=-32768
    if strcodeend not in dico_nodes: dico_nodes[strcodeend]=-32768
    alpha_list+=[0,1]
    alpha_list=sorted(set(alpha_list))
    for k in range(0,len(alpha_list)-1):
        [alpha1,alpha2]=alpha_list[k:k+2]
        newlat1=alpha1*latb+(1-alpha1)*lata
        newlon1=alpha1*lonb+(1-alpha1)*lona
        newlat2=alpha2*latb+(1-alpha2)*lata
        newlon2=alpha2*lonb+(1-alpha2)*lona
        strcode1=strcode([str(newlat1),str(newlon1)])
        strcode2=strcode([str(newlat2),str(newlon2)])
        #print(strcode1,strcode2)
        keep_edge_str(strcode1,strcode2,'orthogrid',dico_edges_tmp,overwrite=False)
    return dico_edges_tmp
#############################################################################

#############################################################################
def cut_edges_with_grid(lat0,lon0,dico_nodes,dico_edges):
    dico_edges_tmp={}
    xgrid=[]  # x coordinates of vertical grid lines
    ygrid=[]  # y coordinates of horizontal grid lines
    xcuts={}  # xcuts[y] will contain the x coordinates of the cut points on
              # the horiz line at y  
    ycuts={}  # ycuts[x] will contain the y coordinates of the cut points on
              # the vertical line at x
    
    # computation of the coordinates of the grid lines
    til_xul=ceil((lon0/180+1)*(2**(meshzl-1)))
    til_yul=ceil((1-log(tan((90+lat0+1)*pi/360))/pi)*(2**(meshzl-1)))
    til_xlr=floor(((lon0+1)/180+1)*(2**(meshzl-1)))
    til_ylr=floor((1-log(tan((90+lat0)*pi/360))/pi)*(2**(meshzl-1)))
    til_xul=ceil(til_xul/16)*16
    til_yul=ceil(til_yul/16)*16
    til_xlr=(til_xlr//16)*16
    til_ylr=(til_ylr//16)*16
    for til_x in range(int(til_xul),int(til_xlr+1),16):
        pos_x=(til_x/(2**(meshzl-1))-1)
        xgrid.append(pos_x*180-lon0+0.0)
    for til_y in range(int(til_yul),int(til_ylr+1),16):
        pos_y=(1-(til_y)/(2**(meshzl-1)))
        ygrid=[360/pi*atan(exp(pi*pos_y))-90-lat0+0.0]+ygrid
    if 0.0 not in xgrid:
        xgrid=[0.0]+xgrid
    if 1.0 not in xgrid:
        xgrid=xgrid+[1.0]
    if 0.0 not in ygrid:
        ygrid=[0.0]+ygrid
    if 1.0 not in ygrid:
        ygrid=ygrid+[1.0]
    # encoding nodes corresponding to grid points
    for x in xgrid:
        for y in ygrid:
            keep_node_xy(x,y,lat0,lon0,dico_nodes)
    # keeping track of the intersections of the vertical and horizontal lines
    # between themselves.
    for x in xgrid:
        ycuts[x]=ygrid[:]  # nasty bug without the [:] !!!!!!
    for y in ygrid:
        xcuts[y]=xgrid[:]  # nasty bug without the [:] !!!!!!
    # adding boundary points every 50m (roughly) to prevent tear between tiles
    for k in range(1,2048):
        keep_node_xy(0.0,k/2048.0,lat0,lon0,dico_nodes)
        keep_node_xy(1.0,k/2048.0,lat0,lon0,dico_nodes)
        keep_node_xy(k/2048.0,0.0,lat0,lon0,dico_nodes)
        keep_node_xy(k/2048.0,1.0,lat0,lon0,dico_nodes)
        xcuts[0.0]=xcuts[0.0]+[k/2048.0]
        xcuts[1.0]=xcuts[1.0]+[k/2048.0]
        ycuts[0.0]=ycuts[0.0]+[k/2048.0]
        ycuts[1.0]=ycuts[1.0]+[k/2048.0]
    # we compute the intersection of osm edges with horizontal tile boundaries 
    for edge in dico_edges:
        initpt=edge.split('|')[0]
        endpt=edge.split('|')[1]
        [xi,yi]=xycoords(initpt,lat0,lon0)
        [xf,yf]=xycoords(endpt,lat0,lon0)
        if ((yi<0 and 0<yf) or (yi>0 and 0>yf)):
            xcross= (0-yf)/(yi-yf)*xi+(yi-0)/(yi-yf)*xf
            if xcross>0 and xcross<1:
                xcuts[0.0]=xcuts[0.0]+[xcross]
            keep_node_xy(xcross,0.0,lat0,lon0,dico_nodes)
            if yi>0:
                keep_edge_str_tmp(initpt,strxy(xcross,0.0,lat0,lon0),\
                       dico_edges[edge],dico_edges_tmp)
            elif yf>0:
                keep_edge_str_tmp(strxy(xcross,0.0,lat0,lon0),\
                       endpt,dico_edges[edge],dico_edges_tmp)
        elif ((yi<1 and 1<yf) or (yi>1 and 1>yf)):
            xcross= (1-yf)/(yi-yf)*xi+(yi-1)/(yi-yf)*xf
            if xcross>0 and xcross<1:
                xcuts[1.0]=xcuts[1.0]+[xcross]
            keep_node_xy(xcross,1.0,lat0,lon0,dico_nodes)
            if yi<1:
                keep_edge_str_tmp(initpt,strxy(xcross,1.0,lat0,lon0),\
                       dico_edges[edge],dico_edges_tmp)
            elif yf<1:
                keep_edge_str_tmp(strxy(xcross,1.0,lat0,lon0),\
                       endpt,dico_edges[edge],dico_edges_tmp)
        elif ((yi==0) and (yf>0)):
            xcross=xi
            keep_node_xy(xcross,0.0,lat0,lon0,dico_nodes)
            xcuts[0.0]=xcuts[0.0]+[xcross]
            dico_edges_tmp[edge]=dico_edges[edge]
        elif ((yf==0) and (yi>0)):
            xcross=xf
            keep_node_xy(xcross,0.0,lat0,lon0,dico_nodes)
            xcuts[0.0]=xcuts[0.0]+[xcross]
            dico_edges_tmp[edge]=dico_edges[edge]
        elif ((yi==1) and (yf<1)):
            xcross=xi
            keep_node_xy(xcross,1.0,lat0,lon0,dico_nodes)
            xcuts[1.0]=xcuts[1.0]+[xcross]
            dico_edges_tmp[edge]=dico_edges[edge]
        elif ((yf==1) and (yi<1)):
            xcross=xf
            keep_node_xy(xcross,1.0,lat0,lon0,dico_nodes)
            xcuts[1.0]=xcuts[1.0]+[xcross]
            dico_edges_tmp[edge]=dico_edges[edge]
        elif ((yi==0) and (yf==0)):
            xcuts[0.0]=xcuts[0.0]+[xi,xf]
            keep_node_xy(xi,0.0,lat0,lon0,dico_nodes)
            keep_node_xy(xf,0.0,lat0,lon0,dico_nodes)
        elif ((yi==1) and (yf==1)):
            xcuts[1.0]=xcuts[1.0]+[xi,xf]
            keep_node_xy(xi,1.0,lat0,lon0,dico_nodes)
            keep_node_xy(xf,1.0,lat0,lon0,dico_nodes)
        elif (yi>0 and yi<1) and (yf>0 and yf<1): 
            dico_edges_tmp[edge]=dico_edges[edge]
    dico_edges=dico_edges_tmp
    dico_edges_tmp={}

    # we compute the intersection of (v-splitted) osm edges with vertical tile boundaries 
    for edge in dico_edges:
        initpt=edge.split('|')[0]
        endpt=edge.split('|')[1]
        [xi,yi]=xycoords(initpt,lat0,lon0)
        [xf,yf]=xycoords(endpt,lat0,lon0)
        if ((xi<0 and 0<xf) or (xi>0 and 0>xf)):
            ycross= (0-xf)/(xi-xf)*yi+(xi-0)/(xi-xf)*yf
            if ycross>0 and ycross<1:
                ycuts[0.0]=ycuts[0.0]+[ycross]
            keep_node_xy(0.0,ycross,lat0,lon0,dico_nodes)
            if xi>0:
                keep_edge_str_tmp(initpt,strxy(0.0,ycross,lat0,lon0),dico_edges[edge],\
                   dico_edges_tmp)
            elif xf>0:
                keep_edge_str_tmp(strxy(0.0,ycross,lat0,lon0),endpt,dico_edges[edge],\
                   dico_edges_tmp)
        elif ((xi<1 and 1<xf) or (xi>1 and 1>xf)):
            ycross= (1-xf)/(xi-xf)*yi+(xi-1)/(xi-xf)*yf
            if ycross>0 and ycross<1:
                ycuts[1.0]=ycuts[1.0]+[ycross]
            keep_node_xy(1.0,ycross,lat0,lon0,dico_nodes)
            if xi<1:
                keep_edge_str_tmp(initpt,strxy(1.0,ycross,lat0,lon0),dico_edges[edge],\
                   dico_edges_tmp)
            elif xf<1:
                keep_edge_str_tmp(strxy(1.0,ycross,lat0,lon0),endpt,dico_edges[edge],\
                   dico_edges_tmp)
        elif ((xi==0) and (xf>0)):
            ycross=yi
            keep_node_xy(0.0,ycross,lat0,lon0,dico_nodes)
            ycuts[0.0]=ycuts[0.0]+[ycross]
            dico_edges_tmp[edge]=dico_edges[edge]
        elif ((xf==0) and (xi>0)):
            ycross=yf
            keep_node_xy(0.0,ycross,lat0,lon0,dico_nodes)
            ycuts[0.0]=ycuts[0.0]+[ycross]
            dico_edges_tmp[edge]=dico_edges[edge]
        elif ((xi==1) and (xf<1)):
            ycross=yi
            keep_node_xy(1.0,ycross,lat0,lon0,dico_nodes)
            ycuts[1.0]=ycuts[1.0]+[ycross]
            dico_edges_tmp[edge]=dico_edges[edge]
        elif ((xf==1) and (xi<1)):
            ycross=yf
            keep_node_xy(1.0,ycross,lat0,lon0,dico_nodes)
            ycuts[1.0]=ycuts[1.0]+[ycross]
            dico_edges_tmp[edge]=dico_edges[edge]
        elif ((xi==0) and (xf==0)):
            ycuts[0.0]=ycuts[0.0]+[yi,yf]
            keep_node_xy(0.0,yi,lat0,lon0,dico_nodes)
            keep_node_xy(0.0,yf,lat0,lon0,dico_nodes)
        elif ((xi==1) and (xf==1)):
            ycuts[1.0]=ycuts[1.0]+[yi,yf]
            keep_node_xy(1.0,yi,lat0,lon0,dico_nodes)
            keep_node_xy(1.0,yf,lat0,lon0,dico_nodes)
        elif (xi>0 and xi<1) and (xf>0 and xf<1): 
            dico_edges_tmp[edge]=dico_edges[edge]
    dico_edges=dico_edges_tmp
    dico_edges_tmp={}
    
    
    # we compute the intersection of osm edges with inner horizontal grid lines 
    for edge in dico_edges:
        initpt=edge.split('|')[0]
        endpt=edge.split('|')[1]
        [xi,yi]=xycoords(initpt,lat0,lon0)
        [xf,yf]=xycoords(endpt,lat0,lon0)
        til_yi=floor((1-log(tan((90+lat0+yi)*pi/360))/pi)*(2**(meshzl-1)))
        til_yf=floor((1-log(tan((90+lat0+yf)*pi/360))/pi)*(2**(meshzl-1)))
        til_yi=(til_yi//16)*16
        til_yf=(til_yf//16)*16
        if til_yi != til_yf:
            #if abs(til_yi-til_yf) != 16:
            #   print("arête coupant plusieurs lignes horizontales de la grilles : \n")
            #   print(str(abs(til_yi-til_yf))+"\n")
            til_y0=max(til_yi,til_yf)
            y0=360/pi*atan(exp(pi*(1-(til_y0)/(2**(meshzl-1)))))-90-lat0
            xcross= (y0-yf)/(yi-yf)*xi+(yi-y0)/(yi-yf)*xf
            xcuts[y0]=xcuts[y0]+[xcross]
            attribute=''
            try:
                attribute=(y0-yf)/(yi-yf)*dico_nodes[initpt]+(yi-y0)/(yi-yf)*dico_nodes[endpt]
                #print(attribute)
            except:
                pass
            keep_node_xy(xcross,y0,lat0,lon0,dico_nodes,attribute)
            keep_edge_str_tmp(initpt,strxy(xcross,y0,lat0,lon0),\
                   dico_edges[edge],dico_edges_tmp)
            keep_edge_str_tmp(strxy(xcross,y0,lat0,lon0),\
                   endpt,dico_edges[edge],dico_edges_tmp)
        else:
            dico_edges_tmp[edge]=dico_edges[edge]
        if yi==yf:
            if yi in ygrid:
                xcuts[yi]+=[xi,xf]
         
    dico_edges=dico_edges_tmp
    dico_edges_tmp={}

    # then the intersection of osm edges with inner vertical grid lines 
    for edge in dico_edges:
        initpt=edge.split('|')[0]
        endpt=edge.split('|')[1]
        [xi,yi]=xycoords(initpt,lat0,lon0)
        [xf,yf]=xycoords(endpt,lat0,lon0)
        til_xi=floor(((lon0+xi)/180+1)*(2**(meshzl-1)))
        til_xf=floor(((lon0+xf)/180+1)*(2**(meshzl-1)))
        til_xi=(til_xi//16)*16
        til_xf=(til_xf//16)*16
        if til_xi != til_xf:
            #if abs(til_xi-til_xf) != 16:
            #    print("arête coupant plusieurs lignes verticales de la grilles\n")
            #    print(str(xi)+' '+str(yi)+' '+str(xf)+' '+str(yf)+"\n")
            til_x0=max(til_xi,til_xf)
            x0=(til_x0/(2**(meshzl-1))-1)*180-lon0
            ycross= (x0-xf)/(xi-xf)*yi+(xi-x0)/(xi-xf)*yf
            ycuts[x0]=ycuts[x0]+[ycross]
            attribute=''
            try:
                attribute=(x0-xf)/(xi-xf)*dico_nodes[initpt]+(xi-x0)/(xi-xf)*dico_nodes[endpt]
                #print(attribute)
            except:
                pass
            keep_node_xy(x0,ycross,lat0,lon0,dico_nodes,attribute)
            keep_edge_str_tmp(initpt,strxy(x0,ycross,lat0,lon0),dico_edges[edge],\
                   dico_edges_tmp)
            keep_edge_str_tmp(strxy(x0,ycross,lat0,lon0),endpt,dico_edges[edge],\
                   dico_edges_tmp)
        else:
            dico_edges_tmp[edge]=dico_edges[edge]
        if xi==xf:
            if xi in xgrid:
                ycuts[xi]+=[yi,yf]
    
    # finally we include edges that are formed by cutted grid lines        
    # AND also the values of dico_nodes if needed, e.g. at grid intersections
    # falling inside a patch zone
    for y in xcuts:
        xcuts[y]=sorted(set(xcuts[y]))
        for k in range(0,len(xcuts[y])-1):
            node0=strxy(xcuts[y][k],y,lat0,lon0)
            node1=strxy(xcuts[y][k+1],y,lat0,lon0)
            if (node0+'|'+node1 in dico_edges_tmp) or (node1+'|'+node0 in dico_edges_tmp):
                continue
            dico_edges_tmp[node0+'|'+node1]='orthogrid'
        for k in range(1,len(xcuts[y])-1):
            p1=strxy(xcuts[y][k],y,lat0,lon0)
            p2=strxy(xcuts[y][k-1],y,lat0,lon0)
            p3=strxy(xcuts[y][k+1],y,lat0,lon0)
            alpha=(xcuts[y][k]-xcuts[y][k-1])/(xcuts[y][k+1]-xcuts[y][k-1])
            try:
                if dico_nodes[p1]==-32768 and dico_nodes[p2]!=-32768 and dico_nodes[p3]!=-32768:
                    dico_nodes[p1]=(1-alpha)*dico_nodes[p2] + alpha*dico_nodes[p3]
            except:
                print("Some issue in cut_edges_with_grid !")
    for x in xgrid: #ycuts:
        ycuts[x]=sorted(set(ycuts[x]))
        for k in range(0,len(ycuts[x])-1):
            node0=strxy(x,ycuts[x][k],lat0,lon0)
            node1=strxy(x,ycuts[x][k+1],lat0,lon0)
            if (node0+'|'+node1 in dico_edges_tmp) or (node1+'|'+node0 in dico_edges_tmp):
                continue
            dico_edges_tmp[node0+'|'+node1]='orthogrid'
        for k in range(1,len(ycuts[x])-1):
            p1=strxy(x,ycuts[x][k],lat0,lon0)
            p2=strxy(x,ycuts[x][k-1],lat0,lon0)
            p3=strxy(x,ycuts[x][k+1],lat0,lon0)
            alpha=(ycuts[x][k]-ycuts[x][k-1])/(ycuts[x][k+1]-ycuts[x][k-1])
            try:
                if dico_nodes[p1]==-32768 and dico_nodes[p2]!=-32768 and dico_nodes[p3]!=-32768:
                    dico_nodes[p1]=(1-alpha)*dico_nodes[p2] + alpha*dico_nodes[p3]
            except:
                print("Some issue in cut_edges_with_grid !")
    return dico_edges_tmp
#############################################################################



#############################################################################
# Petite routine bien utile : comment calculer rapidement l'aire d'un 
# polygone dont on dispose de la liste des sommets.  Le signe donne le sens
# de parcours horaire ou anti-horaire.
#############################################################################
def area(way):
   area=0
   x1=float(way[0][1])
   y1=float(way[0][0])
   for node in way[1:]:
       x2=float(node[1])
       y2=float(node[0])
       area+=(x2-x1)*(y2+y1)
       x1=x2
       y1=y2
   return area/2 
#############################################################################

#############################################################################
# Openstreetmap donne tous les objets qui intersectent la tuile, pour les
# objets de type 'rel' on peut virer les boucles fermées qui sont entièrement
# hors tuile (sinon par exemple pour lat=45 lon=5 on récupère le Rhônes 
# jusqu'à son embouchure !
#############################################################################
def touches_region(way,lat0,lat1,lon0,lon1):
    for node in way:
       if float(node[0])>=lat0 and float(node[0])<=lat1\
         and float(node[1])>=lon0 and float(node[1])<=lon1:
           return True
    return False
#############################################################################

#############################################################################
# Comment planter une petite graine qui de proche en proche découvrira tous
# les triangles en eau (en se baladant sans pouvoir traverser les arêtes du
# fichier .poly).
#############################################################################
def pick_point(way,side,lat0,lon0):
   if side=='left':
       sign=1
   elif side=='right':
       sign=-1
   dmin =0.00001 
   l=0
   ptin=False
   i=0
   while (l<dmin) or (ptin==False):
       if len(way)==i+1:
           break
       x1=float(way[i][1])
       y1=float(way[i][0])
       x2=float(way[i+1][1])
       y2=float(way[i+1][0])
       l=sqrt((x2-x1)**2+(y2-y1)**2)
       ptin=False
       if ((x2>lon0) and (x2<lon0+1) and (y2>lat0) and (y2<lat0+1)) and\
          ((x1>lon0) and (x1<lon0+1) and (y1>lat0) and (y1<lat0+1)):
           ptin=True
       i+=1
   if ptin==True:
       dperp=0.000001
       x=0.5*x1+0.5*x2+(y1-y2)/l*dperp*sign
       y=0.5*y1+0.5*y2+(x2-x1)/l*dperp*sign
       return [x,y]
   i=0
   ptin=False
   while (l<dmin) or (ptin==False):
       if len(way)==i+1:
           # This should never happen, we send it to hell
           return [1000,1000]
       x1=float(way[i][1])
       y1=float(way[i][0])
       x2=float(way[i+1][1])
       y2=float(way[i+1][0])
       l=sqrt((x2-x1)**2+(y2-y1)**2)
       ptin=False
       if ((x2>lon0) and (x2<lon0+1) and (y2>lat0) and (y2<lat0+1)):
           ptin=True
           ptend=2
       if ((x1>lon0) and (x1<lon0+1) and (y1>lat0) and (y1<lat0+1)):
           ptin=True
           ptend=1
       i+=1
   dperp=0.0000001
   if ptend==1:
       x=0.99*x1+0.01*x2+(y1-y2)/l*dperp*sign
       y=0.99*y1+0.01*y2+(x2-x1)/l*dperp*sign
   else:
       x=0.99*x2+0.01*x1+(y1-y2)/l*dperp*sign
       y=0.99*y2+0.01*y1+(x2-x1)/l*dperp*sign
   return [x,y]
#############################################################################

#############################################################################
def pick_point_check(way,side,lat0,lon0):
   if side=='left':
       sign=1
   elif side=='right':
       sign=-1
   dmin =0.00001 
   l=0
   ptin=False
   i=0
   while (l<dmin) or (ptin==False):
       if len(way)==i+1:
           break
       x1=float(way[i][1])
       y1=float(way[i][0])
       x2=float(way[i+1][1])
       y2=float(way[i+1][0])
       l=sqrt((x2-x1)**2+(y2-y1)**2)
       ptin=False
       if ((x2>lon0) and (x2<lon0+1) and (y2>lat0) and (y2<lat0+1)) and\
          ((x1>lon0) and (x1<lon0+1) and (y1>lat0) and (y1<lat0+1)):
           ptin=True
       i+=1
   if ptin==True:
       dperp=0.000001
       x=0.5*x1+0.5*x2+(y1-y2)/l*dperp*sign
       y=0.5*y1+0.5*y2+(x2-x1)/l*dperp*sign
       polygon=[]
       for node in way:
         polygon+=[float(node[1]),float(node[0])]
       if point_in_polygon([x,y],polygon):
         return [x,y]
       else:
         pass  
         #print("Wrong pick 1 !!!!!!!!!!!!!!!")  
         #print(polygon)
         #return [1000,1000]
   i=0
   ptin=False
   while (l<dmin) or (ptin==False):
       if len(way)==i+1:
           # This should never happen, we send it to hell
           return [1000,1000]
       x1=float(way[i][1])
       y1=float(way[i][0])
       x2=float(way[i+1][1])
       y2=float(way[i+1][0])
       l=sqrt((x2-x1)**2+(y2-y1)**2)
       ptin=False
       if ((x2>lon0) and (x2<lon0+1) and (y2>lat0) and (y2<lat0+1)):
           ptin=True
           ptend=2
       if ((x1>lon0) and (x1<lon0+1) and (y1>lat0) and (y1<lat0+1)):
           ptin=True
           ptend=1
       i+=1
   dperp=0.0000001
   if ptend==1:
       x=0.99*x1+0.01*x2+(y1-y2)/l*dperp*sign
       y=0.99*y1+0.01*y2+(x2-x1)/l*dperp*sign
   else:
       x=0.99*x2+0.01*x1+(y1-y2)/l*dperp*sign
       y=0.99*y2+0.01*y1+(x2-x1)/l*dperp*sign
   polygon=[]
   for node in way:
     polygon+=[float(node[1]),float(node[0])]
   if point_in_polygon([x,y],polygon):
    #print("Good pick !!!!!!!!!!!!!!!!!!!!!!!!!!!!!!!!") 
    return [x,y]
   else:
    #print("Wrong pick 2 !!!!!!!!!!!!!!!!")  
    return [1000,1000]
#############################################################################
   

#############################################################################
def pick_points_safe(way,side,lat0,lon0,check=False):
   if side=='left':
       sign=1
   elif side=='right':
       sign=-1
   dmin =0.00001 
   return_list=[]
   not_yet_edge_fully_in=True
   for i in range(0,len(way)-1):
       x1=float(way[i][1])
       y1=float(way[i][0])
       x2=float(way[i+1][1])
       y2=float(way[i+1][0])
       l=abs(x2-x1)+abs(y2-y1)
       if l<dmin:
          continue    
       x2in= (x2>lon0) and (x2<lon0+1) and (y2>lat0) and (y2<lat0+1) 
       x1in= (x1>lon0) and (x1<lon0+1) and (y1>lat0) and (y1<lat0+1)
       if x1in and x2in and  not_yet_edge_fully_in:
          not_yet_edge_fully_in=False
          dperp=0.000001
          x=0.5*x1+0.5*x2+(y1-y2)/l*dperp*sign
          y=0.5*y1+0.5*y2+(x2-x1)/l*dperp*sign   
          return_list.append([x,y])
       elif x1in and not x2in:
          dperp=0.0000001
          x=0.99*x1+0.01*x2+(y1-y2)/l*dperp*sign
          y=0.99*y1+0.01*y2+(x2-x1)/l*dperp*sign
          return_list.append([x,y])
       elif x2in and not x1in:
          dperp=0.0000001
          x=0.99*x2+0.01*x1+(y1-y2)/l*dperp*sign
          y=0.99*y2+0.01*y1+(x2-x1)/l*dperp*sign
          return_list.append([x,y])
   if return_list==[]:
       return [[1000,1000]]
   if check:
       polygon=[]
       checked_return_list=[]
       for node in way:
           polygon+=[float(node[1]),float(node[0])]
       for point in return_list:
           if point_in_polygon(point,polygon):
               checked_return_list.append(point)
           else:
               checked_return_list.append([1000,1000])
       return checked_return_list        
   else:
       return return_list
#############################################################################

##############################################################################
# La construction des noms des fichiers d'altitudes, sera amené à changer 
# si de meilleures sources libres de DEM voient le jour. 
##############################################################################
def downloaded_dem_filename(lat,lon,source):
    if source=='SRTMv3_1(void filled)':
        if (lat >= 0):
            hemisphere='N'
        else:
            hemisphere='S'
        if (lon >= 0):
            greenwichside='E'
        else:
            greenwichside='W'
        filename="SRTMv3_1_"+hemisphere+'{:.0f}'.format(abs(lat)).zfill(2)+\
                greenwichside+'{:.0f}'.format(abs(lon)).zfill(3)+'.tif'
    if source=='SRTMv3_3(void filled)':
        if (lat >= 0):
            hemisphere='N'
        else:
            hemisphere='S'
        if (lon >= 0):
            greenwichside='E'
        else:
            greenwichside='W'
        filename="SRTMv3_3_"+hemisphere+'{:.0f}'.format(abs(lat)).zfill(2)+\
                greenwichside+'{:.0f}'.format(abs(lon)).zfill(3)+'.tif'
    elif source=='de_Ferranti':
        if (lat >= 0):
            hemisphere='N'
        else:
            hemisphere='S'
        if (lon >= 0):
            greenwichside='E'
        else:
            greenwichside='W'
        filename=hemisphere+'{:.0f}'.format(abs(lat)).zfill(2)+\
                greenwichside+'{:.0f}'.format(abs(lon)).zfill(3)+\
                '.hgt'
    elif source=='FR':
        filename='' # for future use maybe
    return Ortho4XP_dir+"/Elevation_data/"+filename
##############################################################################


##############################################################################
#  Chargement en mémoire des DEM. Si aucun fichier spécifié de Ferranti a la 
#   priorité sur SRTM là où   il est disponible.
##############################################################################
def load_altitude_matrix(lat,lon,filename=''):
    filename_srtm1=downloaded_dem_filename(lat,lon,'SRTMv3_1(void filled)')
    filename_srtm3=downloaded_dem_filename(lat,lon,'SRTMv3_3(void filled)')
    filename_viewfinderpanorama=downloaded_dem_filename(lat,lon,'de_Ferranti')
    if filename=='':
        if os.path.isfile(filename_viewfinderpanorama):
            filename=filename_viewfinderpanorama
        elif os.path.isfile(filename_srtm1):
            filename=filename_srtm1
        elif os.path.isfile(filename_srtm3):
            filename=filename_srtm3
        else:
            print("   No elevation file found, I download it from viewfinderpanorama (J. de Ferranti)")
            deferranti_nbr=31+lon//6
            if deferranti_nbr<10:
                deferranti_nbr='0'+str(deferranti_nbr)
            else:
                deferranti_nbr=str(deferranti_nbr)
            alphabet=list('ABCDEFGHIJKLMNOPQRSTUVWXYZ')
            deferranti_letter=alphabet[lat//4] if lat>=0 else alphabet[(-1-lat)//4]
            if lat<0:
                deferranti_letter='S'+deferranti_letter
            s=requests.Session()
            dem_download_ok = False
            tentative=0
            while dem_download_ok != True and tentative<10:
                url="http://viewfinderpanoramas.org/dem3/"+deferranti_letter+deferranti_nbr+".zip"
                
                r=s.get(url)
                if ('Response [20' in str(r)):
                    print("   Done. The zip archive will now be extracted in the Elevation_data dir.") 
                    dem_download_ok=True
                else:
                    tentative+=1 
                    print("      Viewfinderpanorama server was busy, new tentative...")
                    time.sleep(1)
            if tentative==10:
                return [numpy.zeros([1201,1201],dtype=numpy.float32),1201]
            zipfile=open(Ortho4XP_dir+dir_sep+"tmp"+dir_sep+deferranti_letter+deferranti_nbr+".zip",'wb')
            zipfile.write(r.content)
            zipfile.close()
            os.system(unzip_cmd+' e -y -o'+Ortho4XP_dir+dir_sep+'Elevation_data'+' "'+\
              Ortho4XP_dir+dir_sep+'tmp'+dir_sep+deferranti_letter+deferranti_nbr+'.zip"')
            os.system(delete_cmd+' '+Ortho4XP_dir+dir_sep+'tmp'+dir_sep+deferranti_letter+deferranti_nbr+'.zip')
            filename=filename_viewfinderpanorama
            #usage('dem_files',do_i_quit=False) 
            #return 'error'
    if ('.hgt') in filename or ('.HGT' in filename):
        try:
            ndem=int(round(sqrt(os.path.getsize(filename)/2)))
            f = open(filename, 'rb')
            format = 'h'
            alt = array.array(format)
            alt.fromfile(f,ndem*ndem)
            f.close()
        except:
            usage('dem_files',do_i_quit=False) 
            return [numpy.zeros([1201,1201],dtype=numpy.float32),1201]
        alt.byteswap()
        alt=numpy.asarray(alt,dtype=numpy.float32).reshape((ndem,ndem))
    elif ('.raw') in filename or ('.RAW' in filename):
        try:
            ndem=int(round(sqrt(os.path.getsize(filename)/2)))
            f = open(filename, 'rb')
            format = 'h'
            alt = array.array(format)
            alt.fromfile(f,ndem*ndem)
            f.close()
        except:
            usage('dem_files',do_i_quit=False) 
            return [numpy.zeros([1201,1201],dtype=numpy.float32),1201]
        alt=numpy.asarray(alt,dtype=numpy.float32).reshape((ndem,ndem))
        alt=alt[::-1]  
    elif ('.tif' in filename) or ('.TIF' in filename):
        if gdal_loaded == True:
            try:
                ds=gdal.Open(filename)
                alt=numpy.float32(ds.GetRasterBand(1).ReadAsArray())
                ndem=ds.RasterXSize
            except:
                usage('dem_files',do_i_quit=False) 
                return [numpy.zeros([1201,1201],dtype=numpy.float32),1201]
        else:
            try:
                # geotiff file do not seem to be easily treated by PIL,
                # smashing them through convert is a weird workaround
                # since it removes some of the tags layer, but it works.     
                os.system(convert_cmd+' "'+filename+'" "'+filename +'" '+\
                        devnull_rdir)
                im=Image.open(filename)
                alt=numpy.float32(im)
                alt=alt-65536*(alt>10000)
                if alt.shape[0]==alt.shape[1]:
                    ndem=alt.shape[0]
                else:
                    usage('dem_files',do_i_quit=False) 
                    return [numpy.zeros([1201,1201],dtype=numpy.float32),1201]
            except:
                usage('dem_files',do_i_quit=False) 
                return [numpy.zeros([1201,1201],dtype=numpy.float32),1201]
    else:
        usage('dem_files',do_i_quit=False) 
        return [numpy.zeros([1201,1201],dtype=numpy.float32),1201]
    if alt.min()==-32768:
        print("")
        print("WARNING : The elevation file "+filename+" has some 'no data' zones, ")
        print("          I am filling the holes using a nearest neighbour approach.") 
        is_filled=False
        step=0
        while not is_filled:
            step+=1
            alt10=numpy.roll(alt,1,axis=0)
            alt10[0]=alt[0]
            alt20=numpy.roll(alt,-1,axis=0)
            alt20[-1]=alt[-1]
            alt01=numpy.roll(alt,1,axis=1)
            alt01[:,0]=alt[:,0]
            alt02=numpy.roll(alt,-1,axis=1)
            alt02[:,-1]=alt[:,-1]
            atemp=numpy.maximum(alt10,alt20)
            atemp=numpy.maximum(atemp,alt01)
            atemp=numpy.maximum(atemp,alt02)
            alt=alt+(32768+atemp)*(alt==-32768)
            if alt.min()>-32768:
                is_filled=True
            if step>100:
                print("The hole seems to big to be true... or the no data sign is not the one expected, I quit.")
                break
        print("          Done.\n") 
    return [alt,ndem]
##############################################################################
 

##############################################################################
# Altitude obtenue par interpolation pour les points hors de la grille du
# fichier DEM.
##############################################################################
def altitude(x,y,alt_dem,ndem):
    N=ndem-1
    if x<0:
        x=0
    if x>1:
        x=1
    if y<0:
        y=0
    if y>1:
        y=1
    px=x*N
    py=y*N
    nx=int(px)
    ny=int(py)
    rx=px-nx
    ry=py-ny
    if rx!=0 and ry!=0 and rx>=ry:
        z=(1-rx)*alt_dem[N-ny][nx]+\
           ry*alt_dem[N-ny-1][nx+1]+(rx-ry)*alt_dem[N-ny][nx+1]
    elif rx!=0 and ry!=0:
        z=(1-ry)*alt_dem[N-ny][nx]+\
          rx*alt_dem[N-ny-1][nx+1]+(ry-rx)*alt_dem[N-ny-1][nx]
    elif rx==0 and ry!=0:
        z=(1-ry)*alt_dem[N-ny][nx]+ry*alt_dem[N-ny-1][nx]
    elif ry==0 and rx!=0:
        z=(1-rx)*alt_dem[N-ny][nx]+rx*alt_dem[N-ny][nx+1]
    else:
        z=alt_dem[N-ny][nx]
    return z
##############################################################################

##############################################################################
# Altitude obtenue par interpolation pour les points hors de la grille du
# fichier DEM.
##############################################################################
def altitude_vec(x,y,alt_dem,ndem):
    N=ndem-1
    x=numpy.maximum.reduce([x,numpy.zeros(x.shape)])
    x=numpy.minimum.reduce([x,numpy.ones(x.shape)])
    y=numpy.maximum.reduce([y,numpy.zeros(y.shape)])
    y=numpy.minimum.reduce([y,numpy.ones(y.shape)])
    px=x*N
    py=y*N
    nx=px.astype(numpy.uint16)
    Nminusny=N-py.astype(numpy.uint16)
    rx=px-nx
    ry=py+Nminusny-N
    t1=[alt_dem[i][j] for i,j in zip(Nminusny,nx)]
    t2=[alt_dem[i][j] for i,j in zip((Nminusny-1)*(Nminusny>=1),(nx+1)*(nx<N))]
    t3=[alt_dem[i][j] for i,j in zip(Nminusny,(nx+1)*(nx<N))]
    t4=[alt_dem[i][j] for i,j in zip((Nminusny-1)*(Nminusny>=1),nx)]
    return ((1-rx)*t1+ry*t2+(rx-ry)*t3)*(rx>=ry)+((1-ry)*t1+rx*t2+(ry-rx)*t4)*(rx<ry)
##############################################################################

##############################################################################
# Same as above but with normals in addition
##############################################################################
def altitude_and_normals_vec(x,y,alt_dem,ndem):
    N=ndem-1
    x=numpy.maximum.reduce([x,numpy.zeros(x.shape)])
    x=numpy.minimum.reduce([x,numpy.ones(x.shape)])
    y=numpy.maximum.reduce([y,numpy.zeros(y.shape)])
    y=numpy.minimum.reduce([y,numpy.ones(y.shape)])
    px=x*N
    py=y*N
    nx=px.astype(numpy.uint16)
    Nminusny=N-py.astype(numpy.uint16)
    rx=px-nx
    ry=py+Nminusny-N
    t1=numpy.array([alt_dem[i][j] for i,j in zip(Nminusny,nx)],dtype=numpy.float32)
    t2=numpy.array([alt_dem[i][j] for i,j in zip((Nminusny-1)*(Nminusny>=1),(nx+1)*(nx<N)+N*(nx==N))],dtype=numpy.float32)
    t3=numpy.array([alt_dem[i][j] for i,j in zip(Nminusny,(nx+1)*(nx<N)+N*(nx==N))],dtype=numpy.float32)
    t4=numpy.array([alt_dem[i][j] for i,j in zip((Nminusny-1)*(Nminusny>=1),nx)],dtype=numpy.float32)
    D31=t1-t3
    D12=t3-t2
    D31b=t1-t4
    D12b=t4-t2
    normvector= numpy.sqrt(D31*D31+D12*D12+(100000/ndem)**2)
    normvectorb= numpy.sqrt(D31b*D31b+D12b*D12b+(100000/ndem)**2)
    z=((1-rx)*t1+ry*t2+(rx-ry)*t3)*(rx>=ry)+((1-ry)*t1+rx*t2+(ry-rx)*t4)*(rx<ry)
    u=D31/normvector*(rx>=ry)+D12b/normvectorb*(rx<ry) 
    v=D12/normvector*(rx>=ry)+D31b/normvectorb*(rx<ry) 
    return (z,u,-v)
##############################################################################


##############################################################################
#  Construction des altitudes des points du maillage, et mise à zéro des
#  triangles de mer (pour éviter les effets indésirables des erreurs des
#  fichiers DEM sur le litoral lorsque celui-ci est accidenté). 
##############################################################################
def build_3D_vertex_array(lat,lon,alt_dem,ndem,build_dir):
    strlat='{:+.0f}'.format(lat).zfill(3)
    strlon='{:+.0f}'.format(lon).zfill(4)
    node_filename = build_dir+dir_sep+'Data'+strlat+strlon+'.1.node'
    ele_filename  = build_dir+dir_sep+'Data'+strlat+strlon+'.1.ele'
    apt_filename  = build_dir+dir_sep+'Data'+strlat+strlon+'.apt'
    f_node = open(node_filename,'r')
    f_ele  = open(ele_filename,'r')
    try:
        f_apt  = open(apt_filename,'r')
        f_apt_loaded=True
    except:
        f_apt_loaded=False
    nbr_pt=int(f_node.readline().split()[0])
    vertices=numpy.zeros(5*nbr_pt)
    input_alt=numpy.zeros(nbr_pt)
    print("-> Loading of the mesh computed by Triangle4XP.")
    for i in range(0,nbr_pt):
        coordlist=f_node.readline().split()
        vertices[5*i]=float(coordlist[1])+lon
        vertices[5*i+1]=float(coordlist[2])+lat
        vertices[5*i+2]=float(coordlist[3])
        vertices[5*i+3]=float(coordlist[4])
        vertices[5*i+4]=float(coordlist[5])
        try:
            input_alt[i]=float(coordlist[6])
        except:
            input_alt[i]=-32768
    f_node.close()
    # Now we modify the altitude we got from the DEM in certain 
    # circumstances, because we want flat water, flat (or correctly sloped
    # airports, etc. One pass would be sufficient in principle but I 
    # prefer one pass per triangle type, to have better control in
    # case of nodes belonging different triangle types.
    print("-> Flattening of oceans and seas, smoothing of lakes and rivers (1st pass)")
    # Here we put all nodes belonging to at least one sea triangle
    # i.e. (with ele marker = 2) to zero altitude. 
    f_ele=open(ele_filename,'r')
    nbr_tri=int(f_ele.readline().split()[0])
    for i in range(0,nbr_tri):
        idx=f_ele.readline().split()
        v1=(int(idx[1])-1)
        v2=(int(idx[2])-1)
        v3=(int(idx[3])-1)
        if idx[4] == dico_tri_markers['sea']:
            if sea_smoothing==0:
                vertices[5*v1+2]=0
                vertices[5*v2+2]=0
                vertices[5*v3+2]=0
            elif sea_smoothing==1:
                zmean=(vertices[5*v1+2]+vertices[5*v2+2]+vertices[5*v3+2])/3
                vertices[5*v1+2]=zmean
                vertices[5*v2+2]=zmean
                vertices[5*v3+2]=zmean
            else:
                continue
        elif idx[4] in [dico_tri_markers['water'],\
                dico_tri_markers['sea_equiv']]:
            zmean=(vertices[5*v1+2]+vertices[5*v2+2]+vertices[5*v3+2])/3
            vertices[5*v1+2]=zmean
            vertices[5*v2+2]=zmean
            vertices[5*v3+2]=zmean
    print("-> Flattening of airports and treatment of patches, smoothing (2nd pass).")
    f_ele.seek(0)
    f_ele.readline()
    dico_alt_ap={}
    for i in range(0,nbr_tri):
        idx=f_ele.readline().split()
        v1=(int(idx[1])-1)
        v2=(int(idx[2])-1)
        v3=(int(idx[3])-1)
        if idx[4] in [dico_tri_markers['water'],\
                    dico_tri_markers['sea_equiv']]:
            if tile_has_water_airport!=True: # the parallel process does not otherwise ensure that airports are flat
                zmean=(vertices[5*v1+2]+vertices[5*v2+2]+vertices[5*v3+2])/3
                vertices[5*v1+2]=zmean
                vertices[5*v2+2]=zmean
                vertices[5*v3+2]=zmean
        elif idx[4] in dico_tri_markers['altitude']:
            vertices[5*v1+2]=input_alt[v1]
            #if input_alt[v1]==-32768: print(v1)
            vertices[5*v2+2]=input_alt[v2]
            #if input_alt[v2]==-32768: print(v2)
            vertices[5*v3+2]=input_alt[v3]
            #if input_alt[v3]==-32768: print(v3)
        elif (100 <= int(idx[4])) and (int(idx[4])<1000) and f_apt_loaded:
            #continue 
            if idx[4] in dico_alt_ap:
                height=dico_alt_ap[idx[4]]
                vertices[5*v1+2]=height
                vertices[5*v2+2]=height
                vertices[5*v3+2]=height
                continue
            found=False
            f_apt.seek(0)
            while found!=True:
                tmplist=f_apt.readline()
                if tmplist=='':
                    print("Error processing the .apt file.")
                    sys.exit()
                if "Airport" in tmplist:
                    tmplist=tmplist.split()
                    if tmplist[1]==str(int(idx[4])):
                        nbr_nodes=int(tmplist[3])
                        found=True
            osm_height=f_apt.readline().split()[1]
            height=0
            apt_crosses_tile=False
            for k in range(0,nbr_nodes):
                tmplist=f_apt.readline().split()
                x=float(tmplist[1])-lon
                y=float(tmplist[0])-lat
                if (x<0 or x>1 or y<0 or y>1):
                    apt_crosses_tile=True
                height+=altitude(x,y,alt_dem,ndem)
            height=height/nbr_nodes
            if apt_crosses_tile==True and osm_height != 'unknown':
                # (crude) ele tag is max elevation, not mean elevation
                height=float(osm_height)-8  
            vertices[5*v1+2]=height
            vertices[5*v2+2]=height
            vertices[5*v3+2]=height
            dico_alt_ap[idx[4]]=height
        elif int(idx[4])>=1000 and int(idx[4])<10000 and f_apt_loaded:
            if idx[4] in dico_alt_ap:
                height=dico_alt_ap[idx[4]]
                vertices[5*v1+2]=height
                vertices[5*v2+2]=height
                vertices[5*v3+2]=height
                continue
            found=False
            f_apt.seek(0)
            while found!=True:
                tmplist=f_apt.readline()
                if tmplist=='':
                    print("Error processing the .apt file.")
                    sys.exit()
                if "Flat_patch" in tmplist:
                    tmplist=tmplist.split()
                    if tmplist[1]==str(int(idx[4])):
                        nbr_nodes=int(tmplist[3])
                        found=True
            patch_height=f_apt.readline().split()[1]
            if patch_height=='mean':
                height=0
                for k in range(0,nbr_nodes):
                    tmplist=f_apt.readline().split()
                    x=float(tmplist[1])-lon
                    y=float(tmplist[0])-lat
                    height+=altitude(x,y,alt_dem,ndem)
                height=height/nbr_nodes
            else:
                height=float(patch_height)
            vertices[5*v1+2]=height
            vertices[5*v2+2]=height
            vertices[5*v3+2]=height
            dico_alt_ap[idx[4]]=height
        elif 10000 <= int(idx[4]) and f_apt_loaded:
            if idx[4] in dico_alt_ap:
                tmplist=dico_alt_ap[idx[4]]
            else:
                found=False
                f_apt.seek(0)
                while found!=True:
                    tmplist=f_apt.readline()
                    if tmplist=='':
                        print("Error processing the .apt file.")
                        sys.exit()
                    if "Sloped_patch" in tmplist:
                        tmplist=tmplist.split()
                        if tmplist[1]==str(int(idx[4])):
                            found=True
                            dico_alt_ap[idx[4]]=tmplist
            xi=float(tmplist[3])
            yi=float(tmplist[4])
            xf=float(tmplist[5])
            yf=float(tmplist[6])
            if tmplist[7]=='mean':
               zi=altitude(xi,yi,alt_dem,ndem)
            else:
                zi=float(tmplist[7])
            if tmplist[8]=='mean':
               zf=altitude(xf,yf,alt_dem,ndem)
            else:
                zf=float(tmplist[8])
            x1=vertices[5*v1]-lon
            y1=vertices[5*v1+1]-lat
            x2=vertices[5*v2]-lon
            y2=vertices[5*v2+1]-lat
            x3=vertices[5*v3]-lon
            y3=vertices[5*v3+1]-lat
            rat1=((x1-xi)*(xf-xi)+(y1-yi)*(yf-yi))/((xf-xi)**2+(yf-yi)**2)
            rat2=((x2-xi)*(xf-xi)+(y2-yi)*(yf-yi))/((xf-xi)**2+(yf-yi)**2)
            rat3=((x3-xi)*(xf-xi)+(y3-yi)*(yf-yi))/((xf-xi)**2+(yf-yi)**2)
            steepness=float(tmplist[10])
            if tmplist[9]=='atanh':
                vertices[5*v1+2]=(zi+zf)/2+(zf-zi)/2*atan(steepness*(rat1-0.5))/\
                        atan(steepness/2)
                vertices[5*v2+2]=(zi+zf)/2+(zf-zi)/2*atan(steepness*(rat2-0.5))/\
                        atan(steepness/2)
                vertices[5*v3+2]=(zi+zf)/2+(zf-zi)/2*atan(steepness*(rat3-0.5))/\
                        atan(steepness/2)
            elif tmplist[9]=='spline':
                vertices[5*v1+2]=zi+3*(zf-zi)*rat1**2-2*(zf-zi)*rat1**3
                vertices[5*v2+2]=zi+3*(zf-zi)*rat2**2-2*(zf-zi)*rat2**3
                vertices[5*v3+2]=zi+3*(zf-zi)*rat3**2-2*(zf-zi)*rat3**3
            elif tmplist[9]=='parabolic':
                zi,zf=zf,zi
                rat1,rat2,rat3=1-rat1,1-rat2,1-rat3
                vertices[5*v1+2]=zi+(zf-zi)*rat1**2
                vertices[5*v2+2]=zi+(zf-zi)*rat2**2
                vertices[5*v3+2]=zi+(zf-zi)*rat3**2
            else:
                # by default we take a plane
                #print("One of the patch profiles is unknown to me, I use a plane one instead.")
                vertices[5*v1+2]=zi+rat1*(zf-zi)
                vertices[5*v2+2]=zi+rat2*(zf-zi)
                vertices[5*v3+2]=zi+rat3*(zf-zi)
    if water_smoothing >= 3:
        print("   Smoothing of lakes and rivers (ultimate passes).")
        # Next, we average altitudes of triangles of fresh water type.  
        # Of course one such operation slightly breaks other ones, but there is 
        # not a perfect solution to this because the altitude close to the source
        # of a river differs from its altitude at is very end, water is not
        # flat all way long.
        for j in range(0,water_smoothing-2):   
            f_ele.seek(0)
            f_ele.readline()
            for i in range(0,nbr_tri):
                idx=f_ele.readline().split()
                v1=(int(idx[1])-1)
                v2=(int(idx[2])-1)
                v3=(int(idx[3])-1)
                if idx[4] in [dico_tri_markers['water'],\
                    dico_tri_markers['sea_equiv']]:
                    zmean=(vertices[5*v1+2]+vertices[5*v2+2]+vertices[5*v3+2])/3
                    vertices[5*v1+2]=zmean
                    vertices[5*v2+2]=zmean
                    vertices[5*v3+2]=zmean
    f_apt.close()
    f_ele.close()
    return vertices
##############################################################################

##############################################################################
# Write of the mesh file based on .1.ele, .1.node and vertices
##############################################################################
def build_mesh_file(lat,lon,vertices,mesh_filename,build_dir):
    print("-> Writing of the final mesh to the file "+mesh_filename)
    strlat='{:+.0f}'.format(lat).zfill(3)
    strlon='{:+.0f}'.format(lon).zfill(4)
    ele_filename  = build_dir+dir_sep+'Data'+strlat+strlon+'.1.ele'
    f_ele  = open(ele_filename,'r')
    nbr_vert=len(vertices)//5
    nbr_tri=int(f_ele.readline().split()[0])
    f=open(mesh_filename,"w")
    f.write("MeshVersionFormatted 1\n")
    f.write("Dimension 3\n\n")
    f.write("Vertices\n")
    f.write(str(nbr_vert)+"\n")
    for i in range(0,nbr_vert):
        f.write('{:.9f}'.format(vertices[5*i])+" "+\
                '{:.9f}'.format(vertices[5*i+1])+" "+\
                '{:.9f}'.format(vertices[5*i+2]/100000)+" 0\n") 
    f.write("\n")
    f.write("Normals\n")
    f.write(str(nbr_vert)+"\n")
    for i in range(0,nbr_vert):
        f.write('{:.9f}'.format(vertices[5*i+3])+" "+\
                '{:.9f}'.format(vertices[5*i+4])+"\n")
    f.write("\n")
    f.write("Triangles\n")
    f.write(str(nbr_tri)+"\n")
    for i in range(0,nbr_tri):
        f.write(' '.join(f_ele.readline().split()[1:])+"\n")
    f_ele.close()
    f.close()
    return
##############################################################################

##############################################################################
# Write of the wavefront obj file based on .1.ele, .1.node and vertices
##############################################################################
def build_obj_file(lat,lon,vertices,obj_filename,build_dir):
    print("-> Writing of the final mesh to the file "+obj_filename)
    strlat='{:+.0f}'.format(lat).zfill(3)
    strlon='{:+.0f}'.format(lon).zfill(4)
    ele_filename  = build_dir+dir_sep+'Data'+strlat+strlon+'.1.ele'
    f_ele  = open(ele_filename,'r')
    nbr_vert=len(vertices)//5
    nbr_tri=int(f_ele.readline().split()[0])
    f=open(obj_filename,"w")
    for i in range(0,nbr_vert):
        f.write("v "+'{:.9f}'.format(vertices[5*i])+" "+\
                '{:.9f}'.format(vertices[5*i+1])+" "+\
                '{:.9f}'.format(vertices[5*i+2]/100000)+"\n") 
    f.write("\n")
    for i in range(0,nbr_vert):
        f.write("vn "+'{:.9f}'.format(vertices[5*i+3])+" "+\
                '{:.9f}'.format(vertices[5*i+4])+" "+'{:.9f}'.format(sqrt(1-vertices[5*i+3]**2-vertices[5*i+4]**2))+" \n")
    f.write("\n")
    for i in range(0,nbr_tri):
        [one,two,three]=f_ele.readline().split()[1:4]
        f.write("f "+one+"//"+one+" "+two+"//"+two+" "+three+"//"+three+"\n")
    f_ele.close()
    f.close()
    return
##############################################################################

##############################################################################
# Transform a mesh file to a wavefront obj file with possible cut region
##############################################################################
# Under construction (?)
def mesh_to_obj(lat,lon,mesh_filename,obj_filename,latmin,latmax,lonmin,lonmax):
    strlat='{:+.0f}'.format(lat).zfill(3)
    strlon='{:+.0f}'.format(lon).zfill(4)
    f_mesh=open(mesh_filename,"r")
    for i in range(0,4):
        f_mesh.readline()
    nbr_pt_in=int(f_mesh.readline())
    pt_in=numpy.zeros(5*nbr_pt_in,'float')
    for i in range(0,nbr_pt_in):
        tmplist=f_mesh.readline().split()
        pt_in[5*i]=float(tmplist[0])
        pt_in[5*i+1]=float(tmplist[1])
        pt_in[5*i+2]=float(tmplist[2])
    for i in range(0,3):
        f_mesh.readline()
    for i in range(0,nbr_pt_in):
        tmplist=f_mesh.readline().split()
        pt_in[5*i+3]=float(tmplist[0])
        pt_in[5*i+4]=float(tmplist[1])
    for i in range(0,2): # skip 2 lines
        f_mesh.readline()
    nbr_tri_in=int(f_mesh.readline()) # read nbr of tris
    len_dico_new_pt=0
    for i in range(0,nbr_tri_in):
        tmplist=f_mesh.readline().split()
        # look for the texture that will possibly cover the tri
        n1=int(tmplist[0])-1
        n2=int(tmplist[1])-1
        n3=int(tmplist[2])-1
        tri_type=tmplist[3] 
        [lon1,lat1,z1,u1,v1]=pt_in[5*n1:5*n1+5]
        [lon2,lat2,z2,u2,v2]=pt_in[5*n2:5*n2+5]
        [lon3,lat3,z3,u3,v3]=pt_in[5*n3:5*n3+5]
        if is_in_region((lat1+lat2+lat3)/3.0,(lon1+lon2+lon3)/3.0,latmin,latmax,lonmin,lonmax):
            if tmplist[0] in dico_new_pt:
                n1new=dico_new_pt[tmplist[0]]
            else:
                dico_new_pt[tmplist[0]]=len_dico_new_pt
                len_dico_new_pt+=1 
            if tmplist[1] in dico_new_pt:
                n2new=dico_new_pt[tmplist[1]]
            else:
                dico_new_pt[tmplist[1]]=len_dico_new_pt
                len_dico_new_pt+=1 
            if tmplist[2] in dico_new_pt:
                n3new=dico_new_pt[tmplist[2]]
            else:
                dico_new_pt[tmplist[2]]=len_dico_new_pt
                len_dico_new_pt+=1 

                    
    f_mesh  = open(mesh_filename,'r')
    nbr_vert=len(vertices)//5
    nbr_tri=int(f_ele.readline().split()[0])
    f=open(obj_filename,"w")
    for i in range(0,nbr_vert):
        f.write("v "+'{:.9f}'.format(vertices[5*i])+" "+\
                '{:.9f}'.format(vertices[5*i+1])+" "+\
                '{:.9f}'.format(vertices[5*i+2]/100000)+"\n") 
    f.write("\n")
    for i in range(0,nbr_vert):
        f.write("vn "+'{:.9f}'.format(vertices[5*i+3])+" "+\
                '{:.9f}'.format(vertices[5*i+4])+" "+'{:.9f}'.format(sqrt(1-vertices[5*i+3]**2-vertices[5*i+4]**2))+" \n")
    f.write("\n")
    for i in range(0,nbr_tri):
        [one,two,three]=f_ele.readline().split()[1:4]
        f.write("f "+one+"//"+one+" "+two+"//"+two+" "+three+"//"+three+"\n")
    f_ele.close()
    f.close()
    return
##############################################################################

##############################################################################
def build_mesh(lat,lon,build_dir):
    t2=time.time()
    strlat='{:+.0f}'.format(lat).zfill(3)
    strlon='{:+.0f}'.format(lon).zfill(4)
    alt_filename  = build_dir+dir_sep+'Data'+strlat+strlon+'.alt'
    node_filename = build_dir+dir_sep+'Data'+strlat+strlon+'.1.node'
    ele_filename  = build_dir+dir_sep+'Data'+strlat+strlon+'.1.ele'
    poly_file     = build_dir+dir_sep+'Data'+strlat+strlon+'.poly'
    apt_filename  = build_dir+dir_sep+'Data'+strlat+strlon+'.apt'
    if os.path.isfile(apt_filename)!=True or os.path.isfile(poly_file)!=True:
        print("You must first build OSM data !")
        return
    mesh_filename = build_dir+dir_sep+'Data'+strlat+strlon+".mesh"
    obj_filename = build_dir+dir_sep+'Data'+strlat+strlon+".obj"
    print('-> Loading of elevation data.')
    try:
        if application.cdc.get()!=0:
            load_result=load_altitude_matrix(lat,lon,filename=application.cde.get())
        else:
            load_result=load_altitude_matrix(lat,lon)
    except:
        load_result=load_altitude_matrix(lat,lon)
    [alt_dem,ndem]=load_result
    alt_dem.tofile(alt_filename)
    print("-> Start of the mesh algorithm Triangle4XP :\n") 
    if no_small_angles==True:
        Tri_option = ' -pq'+str(smallest_angle)+'uAYPQ '
    else:
        Tri_option = ' -pAuYPQ '
    mesh_cmd=[Triangle4XP_cmd.strip(),Tri_option.strip(),str(ndem),str(curvature_tol),\
            str(hmax/100000),str(hmin/100000),alt_filename,poly_file]
    fingers_crossed=subprocess.Popen(mesh_cmd,stdout=subprocess.PIPE,bufsize=0)
    while True:
        line = fingers_crossed.stdout.readline()
        if not line: 
            break
        else:
            print(line.decode("utf-8")[:-1])
    vertices=build_3D_vertex_array(lat,lon,alt_dem,ndem,build_dir)
    build_mesh_file(lat,lon,vertices,mesh_filename,build_dir)
    #build_obj_file(lat,lon,vertices,obj_filename,build_dir)
    print('\nCompleted in '+str('{:.2f}'.format(time.time()-t2))+\
              'sec.')
    print('_____________________________________________________________'+\
            '____________________________________')
    return
##############################################################################


##############################################################################
#                                                                            #
# IV : Toutes les méthodes à vocation géographique, essentiellement ce       #
#      qui concerne les changements de référentiel (WGS84 - Lambert - UTM)   #
#      ou la numérotation des vignettes (TMS - Quadkey).                     #
#      J'appelle "vignette" les images de 256x256 ou 512x512 pixels qui      #
#      contiennent des orthophotos et que l'on pourra télécharger à la       #
#      chaîne chez nos amis du fichier Carnet_d_adresses.py                  #
#                                                                            #
##############################################################################
##############################################################################
def wgs84_to_gtile(lat,lon,zoomlevel):                                          
    half_meridian=pi*6378137
    rat_x=lon/180           
    rat_y=log(tan((90+lat)*pi/360))/pi
    pix_x=round((rat_x+1)*(2**(zoomlevel+7)))
    pix_y=round((1-rat_y)*(2**(zoomlevel+7)))
    til_x=pix_x//256
    til_y=pix_y//256
    return [til_x,til_y]
##############################################################################

##############################################################################
def wgs84_to_pix(lat,lon,zoomlevel):                                          
    half_meridian=pi*6378137
    rat_x=lon/180           
    rat_y=log(tan((90+lat)*pi/360))/pi
    pix_x=round((rat_x+1)*(2**(zoomlevel+7)))
    pix_y=round((1-rat_y)*(2**(zoomlevel+7)))
    return [pix_x,pix_y]
##############################################################################

##############################################################################
def gtile_to_wgs84(til_x,til_y,zoomlevel):
    """
    Returns the latitude and longitude of the top left corner of the tile 
    (til_x,til_y) at zoom level zoomlevel, using Google's numbering of tiles 
    (i.e. origin on top left of the earth map)
    """
    rat_x=(til_x/(2**(zoomlevel-1))-1)
    rat_y=(1-til_y/(2**(zoomlevel-1)))
    lon=rat_x*180
    lat=360/pi*atan(exp(pi*rat_y))-90
    return [lat,lon]
##############################################################################

##############################################################################
def pix_to_wgs84(pix_x,pix_y,zoomlevel):
    rat_x=(pix_x/(2**(zoomlevel+7))-1)
    rat_y=(1-pix_y/(2**(zoomlevel+7)))
    lon=rat_x*180
    lat=360/pi*atan(exp(pi*rat_y))-90
    return [lat,lon]
##############################################################################

##############################################################################
def gtile_to_quadkey(til_x,til_y,zoomlevel):
    """
    Translates Google coding of tiles to Bing Quadkey coding. 
    """
    quadkey=""
    temp_x=til_x
    temp_y=til_y    
    for step in range(1,zoomlevel+1):
        size=2**(zoomlevel-step)
        a=temp_x//size
        b=temp_y//size
        temp_x=temp_x-a*size
        temp_y=temp_y-b*size
        quadkey=quadkey+str(a+2*b)
    return quadkey
##############################################################################


##############################################################################
#                                                                            #
# V  :  Une texture est un fichier image de 4096x4096 pixels, obtenu à       #
#       partir de 256 vignettes accolées en 16 lignes et 16 colonnes.        #
#       Ce sont elles qui seront chargées ensuite par X-Plane.               #
#       La section qui suit propose entre autres des méthodes pour           #
#       télécharger et créer ces textures, déterminer si un masque alpha     #
#       de bord de mer est nécessaire, écrire les fichiers .ter ou encore    #
#       associer un pixel à un point géographique, et inversément.           #
#                                                                            #
##############################################################################

##############################################################################
#  Comment appeler le bébé ?
##############################################################################
def filename_from_attributes(strlat,strlon,til_x_left,til_y_top,\
                             zoomlevel,website):
    file_dir=Ortho4XP_dir+dir_sep+"Orthophotos"+dir_sep+strlat+strlon+\
                    dir_sep+website+'_'+str(zoomlevel)+dir_sep
    if website=='g2xpl_8':
        file_name=g2xpl_8_prefix+str(zoomlevel)+'_'+str(til_x_left)+'_'+\
                str(2**zoomlevel-8-til_y_top)+g2xpl_8_suffix
    elif website=='g2xpl_16':
        file_name=g2xpl_16_prefix+str(zoomlevel)+'_'+str(til_x_left)+'_'+\
                str(2**zoomlevel-16-til_y_top)+g2xpl_16_suffix
    else:
        file_name=str(til_y_top)+"_"+str(til_x_left)+"_"+website+str(zoomlevel)   
    file_ext=".jpg"
    return [file_dir,file_name,file_ext]
##############################################################################

##############################################################################
#  Y suis-je ? (dans le rectangle)
##############################################################################
def is_in_region(lat,lon,latmin,latmax,lonmin,lonmax):
    if (lat>=latmin and lat<=latmax and lon>=lonmin and lon<=lonmax):
        retval=True
    else:
        retval=False
    return retval
##############################################################################

##############################################################################
def wgs84_to_texture(lat,lon,zoomlevel,website):
    ratio_x=lon/180           
    ratio_y=log(tan((90+lat)*pi/360))/pi
    if website=='g2xpl_8':
        mult=2**(zoomlevel-4)
        til_x=int((ratio_x+1)*mult)*8
        til_y=int((1-ratio_y)*mult)*8
    else:
        mult=2**(zoomlevel-5)
        til_x=int((ratio_x+1)*mult)*16
        til_y=int((1-ratio_y)*mult)*16
    return [til_x,til_y]
##############################################################################

##############################################################################
# Cfr. le manuel de DSFTool (wiki.x-plane.com), ce sont les coordonnées à 
# l'intérieur d'une texture avec (0,0) en bas à gauche et (1,1) en haut à 
# droite.
##############################################################################
def st_coord(lat,lon,tex_x,tex_y,zoomlevel,website):                        
    """
    ST coordinates of a point in a texture
    """
    if website=='g2xpl_8':
        ratio_x=lon/180           
        ratio_y=log(tan((90+lat)*pi/360))/pi
        mult=2**(zoomlevel-4)
        s=(ratio_x+1)*mult-(tex_x//8)
        t=1-((1-ratio_y)*mult-tex_y//8)
        s = s if s>=0 else 0
        s = s if s<=1 else 1
        t = t if t>=0 else 0
        t = t if t<=1 else 1
        return [s,t]
    elif website not in st_proj_coord_dict: # hence in epsg:4326
        ratio_x=lon/180           
        ratio_y=log(tan((90+lat)*pi/360))/pi
        mult=2**(zoomlevel-5)
        s=(ratio_x+1)*mult-(tex_x//16)
        t=1-((1-ratio_y)*mult-tex_y//16)
        s = s if s>=0 else 0
        s = s if s<=1 else 1
        t = t if t>=0 else 0
        t = t if t<=1 else 1
        return [s,t]
    else:
        [latmax,lonmin]=gtile_to_wgs84(tex_x,tex_y,zoomlevel)
        [latmin,lonmax]=gtile_to_wgs84(tex_x+16,tex_y+16,zoomlevel)
        [ulx,uly]=pyproj.transform(epsg['4326'],epsg[st_proj_coord_dict[website]],lonmin,latmax)
        [urx,ury]=pyproj.transform(epsg['4326'],epsg[st_proj_coord_dict[website]],lonmax,latmax)
        [llx,lly]=pyproj.transform(epsg['4326'],epsg[st_proj_coord_dict[website]],lonmin,latmin)
        [lrx,lry]=pyproj.transform(epsg['4326'],epsg[st_proj_coord_dict[website]],lonmax,latmin)
        minx=min(ulx,llx)
        maxx=max(urx,lrx)
        miny=min(lly,lry)
        maxy=max(uly,ury)
        deltax=maxx-minx
        deltay=maxy-miny
        [x,y]=pyproj.transform(epsg['4326'],epsg[st_proj_coord_dict[website]],lon,lat)
        s=(x-minx)/deltax
        t=(y-miny)/deltay
        s = s if s>=0 else 0
        s = s if s<=1 else 1
        t = t if t>=0 else 0
        t = t if t<=1 else 1
        return [s,t]
##############################################################################

##############################################################################
def attribute_texture(lat1,lon1,lat2,lon2,lat3,lon3,ortho_list,tri_type):
    bary_lat=(lat1+lat2+lat3)/3
    bary_lon=(lon1+lon2+lon3)/3
    asked_for=False
    if tri_type in ['2','3']:
        if sea_texture_params!=[]:
            website=sea_texture_params[0]
            zoomlevel=sea_texture_params[1]
            return wgs84_to_texture(bary_lat,bary_lon,zoomlevel,website)+\
                [zoomlevel]+[website]
    for region in ortho_list:
        if point_in_polygon([bary_lat,bary_lon],region[0]):
            zoomlevel=int(region[1])
            website=str(region[2])
            asked_for=True
            break
    if asked_for==False:
        return 'None'
    else:
        return wgs84_to_texture(bary_lat,bary_lon,zoomlevel,website)+\
                [zoomlevel]+[website]
##############################################################################


##############################################################################
#  The master procedure to download pieces of what will become a 4K texture.
#  The process depend on the provider.
##############################################################################

def build_jpeg_ortho(strlat,strlon,til_x_left,til_y_top,zoomlevel,website):
    
    jobs=[]
    
    if website=='g2xpl_8': 
        big_image=Image.new('RGB',(2048,2048)) 
    else:                
        big_image=Image.new('RGB',(4096,4096)) 
    
    if website=='g2xpl_8':
        for til_y in range(til_y_top,til_y_top+16):
            fargs=[til_x_left,til_y_top,til_y,zoomlevel,website,big_image]
            connection_thread=threading.Thread(target=obtain_jpeg_row,\
                          args=fargs)
            jobs.append(connection_thread)
    elif website in px256_list:
        for til_y in range(til_y_top,til_y_top+16):
            fargs=[til_x_left,til_y_top,til_y,zoomlevel,website,big_image]
            connection_thread=threading.Thread(target=obtain_jpeg_row,\
                          args=fargs)
            jobs.append(connection_thread)
    elif website in wms2048_list:
        for monty in [0,1]:
            for montx in [0,1]:
                # BEGIN - Norway source hack
                # Pause thread in order to throttle download bandwidth
                time.sleep(1.0)
                # END - Norway source hack
                fargs=[til_x_left,til_y_top,zoomlevel,website,montx,monty,big_image]
                connection_thread=threading.Thread(target=obtain_wms_part,\
                        args=fargs)
                jobs.append(connection_thread)
    else:
        print("!!! The requested provider no longer seems to be activated in your address book !!!")
        return
    for j in jobs:
        j.start()
    for j in jobs:
        j.join()
    [file_dir,file_name,file_ext]=\
            filename_from_attributes(strlat,strlon,til_x_left,til_y_top,\
                                          zoomlevel,website)
    if not os.path.exists(file_dir):
        os.makedirs(file_dir)
    big_image.save(file_dir+file_name+file_ext)
    return


def obtain_jpeg_row(til_x_left,til_y_top,til_y,zoomlevel,website,big_image):
    """
    Obtain 16 gtiles in a row, http transactions take time so better 
    stay in line for a few consecutive tiles. We shall thread these calls in 
    the next function.
    """
    if website=='g2xpl_8':
        nbr=8
    else:
        nbr=16 
    s=requests.Session()
    for til_x in range(til_x_left,til_x_left+nbr):
        [url,fake_headers]=http_requests_form(til_x,til_y,zoomlevel,website)
        if url=='error':
            small_image=Image.open(Ortho4XP_dir+dir_sep+'Utils'+dir_sep+\
                      'white.jpg')
            big_image.paste(small_image,((til_x-til_x_left)*256,(til_y-til_y_top)*256))
            continue
        successful_download=False
        nbr_try=1
        while successful_download==False:
            try:
                r=s.get(url, headers=fake_headers,timeout=10)
                if 'image' in r.headers['Content-Type'] or check_tms_response==False:
                    successful_download=True
                else:
                    try:
                        if application.red_flag.get()==1:
                            print("Download process interrupted.")
                            return
                    except:
                        pass
                    if use_bing_for_non_existent_data==True:
                        [url,fake_headers]=http_requests_form(til_x,til_y,zoomlevel,'BI')
                        time.sleep(nbr_try)
                        nbr_try+=1
                    else:
                        print("Presumably a missed cache or non existent data, will try again in ",nbr_try,"sec...")
                        print("(--> Uncheck 'Check against white textures' now if you want to bypass this <--)")
                        #print(r.headers)
                        #print(r)
                        #print(r.content)
                        time.sleep(nbr_try)
                        nbr_try+=1                        
            except requests.exceptions.RequestException as e:   
                print(e)
                print("We will try again in ",nbr_try,"sec...")
                try:
                    if application.red_flag.get()==1:
                        print("Download process interrupted.")
                        return
                except:
                    pass
                time.sleep(nbr_try)
                nbr_try+=1
        if ('Response [20' in str(r)):
            small_image=Image.open(io.BytesIO(r.content))
            big_image.paste(small_image,((til_x-til_x_left)*256,(til_y-til_y_top)*256))
        else:
            small_image=Image.open(Ortho4XP_dir+dir_sep+'Utils'+dir_sep+\
                      'white.jpg')
            big_image.paste(small_image,((til_x-til_x_left)*256,(til_y-til_y_top)*256))
    return
##############################################################################


##############################################################################
# Obtain a piece of texture from a wms 
##############################################################################
def obtain_wms_part(til_x_left,til_y_top,zoomlevel,website,montx,monty,big_image):
    til_x=til_x_left+montx*8
    til_y=til_y_top+monty*8
    [url,fake_headers]=http_requests_form(til_x,til_y,zoomlevel,website)
    file_ext=".jpg" 
    successful_download=False
    tentatives=0
    while successful_download==False:
        s=requests.Session()
        try:
            r=s.get(url, headers=fake_headers,timeout=wms_timeout)
            if ('Response [20' in str(r)):
                if 'image' in r.headers['Content-Type']:
                    if len(r.content)>=tricky_provider_hack or tentatives>=5:
                        small_image=Image.open(io.BytesIO(r.content))
                        big_image.paste(small_image,(montx*2048,monty*2048))
                        successful_download=True
                    else:
                        tentatives+=1
                else:
                    print("server "+str(url[10])+" error, len(r.content)="+\
                          str(len(r.content))+", : retrying in 2 secs...")
                    try:
                        if application.red_flag.get()==1:
                            print("Download process interrupted.")
                            return
                    except:
                        pass
                    #print(r.content)
                    # let's try another random server...
                    [url,fake_headers]=http_requests_form(til_x,til_y,zoomlevel,website)
                    time.sleep(2)
            else:
                print("Server said no data : ", r," , using white square instead")
                small_image=Image.open(Ortho4XP_dir+dir_sep+'Utils'+dir_sep+\
                      'white2048.jpg')
                big_image.paste(small_image,(montx*2048,monty*2048))
                successful_download=True
        except requests.exceptions.RequestException as e:    
            print(e)
            print("We will try again in 2sec...")
            # let's try another random server...
            try:
                if application.red_flag.get()==1:
                    print("Download process interrupted.")
                    return
            except:
                    pass
            [url,fake_headers]=http_requests_form(til_x,til_y,zoomlevel,website)
            time.sleep(2)
    return
##############################################################################

###############################################################################
def build_texture_region(latmin,latmax,lonmin,lonmax,zoomlevel,website):
    #[til_xmin,til_ymin]=wgs84_to_texture(latmax,lonmin,zoomlevel,website)
    #[til_xmax,til_ymax]=wgs84_to_texture(latmin,lonmax,zoomlevel,website)
    #print("Number of tiles to download (at most) : "+\
    #       str(((til_ymax-til_ymin)/16+1)*((til_xmax-til_xmin)/16+1)))
    #for til_y_top in range(til_ymin,til_ymax+1,16):
    #    for til_x_left in range(til_xmin,til_xmax+1,16):
    #        build_texture('XXX','YYY',til_x_left,til_y_top,zoomlevel,website)
    return   
###############################################################################

###############################################################################
def create_tile_preview(latmin,lonmin,zoomlevel,website):
    strlat='{:+.0f}'.format(latmin).zfill(3)
    strlon='{:+.0f}'.format(lonmin).zfill(4)
    if not os.path.exists(Ortho4XP_dir+dir_sep+'Previews'):
        os.makedirs(Ortho4XP_dir+dir_sep+'Previews') 
    os.system(delete_cmd+' '+Ortho4XP_dir+dir_sep+'Previews'+\
               dir_sep+'image-*.jpg '+devnull_rdir)
    filepreview=Ortho4XP_dir+dir_sep+'Previews'+dir_sep+strlat+\
                  strlon+"_"+website+str(zoomlevel)+".jpg"       
    if os.path.isfile(filepreview) != True:
        [til_x_min,til_y_min]=wgs84_to_gtile(latmin+1,lonmin,zoomlevel)
        [til_x_max,til_y_max]=wgs84_to_gtile(latmin,lonmin+1,zoomlevel)
        nx=til_x_max-til_x_min+1
        ny=til_y_max-til_y_min+1
        big_image=Image.new('RGB',(256*nx,256*ny))
        s=requests.Session()
        total_x=(til_x_max+1-til_x_min)
        for til_x in range(til_x_min,til_x_max+1):
            for til_y in range(til_y_min,til_y_max+1):
                successful_download=False
                while successful_download==False:
                    try:
                        [url,fake_headers]=http_requests_form(til_x,til_y,zoomlevel,website)
                        r=s.get(url, headers=fake_headers)
                        successful_download=True
                    except:
                        #print("Connexion avortée par le serveur, nouvelle tentative dans 1sec")
                        time.sleep(0.01)
                if ('Response [20' in str(r)):
                    small_image=Image.open(io.BytesIO(r.content))
                    big_image.paste(small_image,((til_x-til_x_min)*256,(til_y-til_y_min)*256))
                else:
                    small_image=Image.open(Ortho4XP_dir+dir_sep+'Utils'+dir_sep+\
                      'white.jpg')
                    big_image.paste(small_image,((til_x-til_x_min)*256,(til_y-til_y_min)*256))
            #try:
            application.preview_window.progress_preview.set(int(100*(til_x+1-til_x_min)/total_x))
            #except:
            #    pass
        big_image.save(filepreview)
        return
##############################################################################

###############################################################################
def create_vignette(tilx0,tily0,tilx1,tily1,zoomlevel,website,vignette_name):
        big_image=Image.new('RGB',(tilx1-tilx0)*256,(tily1-tily0)*256)
        s=requests.Session()
        for til_x in range(tilx0,tilx1):
            for til_y in range(tily0,tily1):
                successful_download=False
                while successful_download==False:
                    try:
                        [url,fake_headers]=http_requests_form(til_x,til_y,zoomlevel,website)
                        r=s.get(url, headers=fake_headers)
                        successful_download=True
                    except:
                        #print("Connexion avortée par le serveur, nouvelle tentative dans 1sec")
                        time.sleep(0.01)
                if ('Response [20' in str(r)):
                    small_image=Image.open(io.BytesIO(r.content))
                    big_image.paste(small_image,((til_x-tilx0)*256,(til_y-tily0)*256))
                else:
                    small_image=Image.open(Ortho4XP_dir+dir_sep+'Utils'+dir_sep+\
                      'white.jpg')
                    big_image.paste(small_image,((til_x-tilx0)*256,(til_y-tily0)*256))
        big_image.save(vignette_name)
        return
##############################################################################

###############################################################################
def create_vignettes(zoomlevel,website):
        nbr_pieces=2**(zoomlevel-3)
        for nx in range(0,nbr_pieces):
            for ny in range(0,nbr_pieces):
               vignette_name=Ortho4XP_dir+dir_sep+"Previews"+dir_sep+"Earth"+\
                  dir_sep+"Earth2_ZL"+str(zoomlevel)+"_"+str(nx)+'_'+str(ny)+'.jpg'
               tilx0=nx*8
               tily0=ny*8
               create_vignette(tilx0,tily0,tilx0+8,tily0+8,zoomlevel,website,vignette_name) 
        return
##############################################################################

##############################################################################
# Les fichiers .ter de X-Plane (ici la version pour les zones non immergées).
##############################################################################
def create_terrain_file(build_dir,file_name,til_x_left,til_y_top,zoomlevel,website):
    if not os.path.exists(build_dir+dir_sep+'terrain'):
        os.makedirs(build_dir+dir_sep+'terrain') 
    file=open(build_dir+dir_sep+'terrain'+dir_sep+file_name+'.ter','w')
    file.write('A\n800\nTERRAIN\n\n')
    if website !='g2xpl_8':
        [lat_med,lon_med]=gtile_to_wgs84(til_x_left+8,til_y_top+8,zoomlevel)
        half_meridian=pi*6378137
        texture_approx_size=int(2*half_meridian/2**(zoomlevel-4)*\
                        cos(lat_med*pi/180))
        file.write('LOAD_CENTER '+'{:.5f}'.format(lat_med)+' '\
               +'{:.5f}'.format(lon_med)+' '\
               +str(texture_approx_size)+' 4096\n')
    else:
        [lat_med,lon_med]=gtile_to_wgs84(til_x_left+4,til_y_top+4,zoomlevel)
        half_meridian=pi*6378137
        texture_approx_size=int(2*half_meridian/2**(zoomlevel-3)*\
                        cos(lat_med*pi/180))
        file.write('LOAD_CENTER '+'{:.5f}'.format(lat_med)+' '\
               +'{:.5f}'.format(lon_med)+' '\
               +str(texture_approx_size)+' 2048\n')
    file.write('BASE_TEX_NOWRAP ../textures/'+file_name+'.'+dds_or_png+'\n')
    if use_decal_on_terrain==True:
        file.write('DECAL_LIB lib/g10/decals/maquify_1_green_key.dcl\n')
    if not terrain_casts_shadows:
        file.write('NO_SHADOW\n')
    file.close()
    return
##############################################################################

##############################################################################
# Les fichiers .ter de X-Plane (ici la version pour les lacs et rivières).
##############################################################################
def create_overlay_file(build_dir,file_name,til_x_left,til_y_top,zoomlevel,website):
    if not os.path.exists(build_dir+dir_sep+'terrain'):
        os.makedirs(build_dir+dir_sep+'terrain') 
    file=open(build_dir+dir_sep+'terrain'+dir_sep+file_name+\
            '_overlay.ter','w')
    file.write('A\n800\nTERRAIN\n\n')
    if website !='g2xpl_8':
        [lat_med,lon_med]=gtile_to_wgs84(til_x_left+8,til_y_top+8,zoomlevel)
        half_meridian=pi*6378137
        texture_approx_size=int(2*half_meridian/2**(zoomlevel-4)*\
                        cos(lat_med*pi/180))
        file.write('LOAD_CENTER '+'{:.5f}'.format(lat_med)+' '\
               +'{:.5f}'.format(lon_med)+' '\
               +str(texture_approx_size)+' 4096\n')
    else:
        [lat_med,lon_med]=gtile_to_wgs84(til_x_left+4,til_y_top+4,zoomlevel)
        half_meridian=pi*6378137
        texture_approx_size=int(2*half_meridian/2**(zoomlevel-3)*\
                        cos(lat_med*pi/180))
        file.write('LOAD_CENTER '+'{:.5f}'.format(lat_med)+' '\
               +'{:.5f}'.format(lon_med)+' '\
               +str(texture_approx_size)+' 2048\n')
    file.write('BASE_TEX_NOWRAP ../textures/'+file_name+'.'+dds_or_png+'\n')  
    file.write('WET\n')
    file.write('BORDER_TEX ../textures/water_transition.png\n')
    file.write('NO_SHADOW\n')
    file.close()
    return
##############################################################################

##############################################################################
# Les fichiers .ter de X-Plane (ici la version pour les mers et océans).
##############################################################################
def create_sea_overlay_file(build_dir,file_name,mask_name,til_x_left,til_y_top,\
        zoomlevel,website):
    if not os.path.exists(build_dir+dir_sep+'terrain'):
        os.makedirs(build_dir+dir_sep+'terrain') 
    file=open(build_dir+dir_sep+'terrain'+dir_sep+file_name+\
            '_sea_overlay.ter','w')
    file.write('A\n800\nTERRAIN\n\n')
    if website !='g2xpl_8':
        [lat_med,lon_med]=gtile_to_wgs84(til_x_left+8,til_y_top+8,zoomlevel)
        half_meridian=pi*6378137
        texture_approx_size=int(2*half_meridian/2**(zoomlevel-4)*\
                        cos(lat_med*pi/180))
        file.write('LOAD_CENTER '+'{:.5f}'.format(lat_med)+' '\
               +'{:.5f}'.format(lon_med)+' '\
               +str(texture_approx_size)+' 4096\n')
    else:
        [lat_med,lon_med]=gtile_to_wgs84(til_x_left+4,til_y_top+4,zoomlevel)
        half_meridian=pi*6378137
        texture_approx_size=int(2*half_meridian/2**(zoomlevel-3)*\
                        cos(lat_med*pi/180))
        file.write('LOAD_CENTER '+'{:.5f}'.format(lat_med)+' '\
               +'{:.5f}'.format(lon_med)+' '\
               +str(texture_approx_size)+' 2048\n')
    file.write('BASE_TEX_NOWRAP ../textures/'+file_name+'.'+dds_or_png+'\n')
    file.write('WET\n')
    file.write('BORDER_TEX ../textures/'+mask_name+'\n')
    file.write('NO_SHADOW\n')
    #if use_additional_water_shader==True:
        #file.write('TEXTURE_NORMAL 16 ../textures/water_normal_map.png\n')
        #file.write('SPECULAR 0.2\n')
    file.close()
    return
##############################################################################

##############################################################################
#  Y a-t-il besoin de mettre un masque ?
##############################################################################
def which_mask(layer,strlat,strlon,masks_zl=14):
    tilx=layer[0]
    tily=layer[1]
    zoomlevel=layer[2]
    if int(zoomlevel)<masks_zl:
        return 'None'
    website=layer[3]
    factor=2**(zoomlevel-masks_zl)
    tilx14=(int(tilx/factor)//16)*16
    tily14=(int(tily/factor)//16)*16
    #rx=(tilx/factor)%16
    rx=int((tilx-factor*tilx14)/16)
    #ry=(tily/factor)%16
    ry=int((tily-factor*tily14)/16)
    mask_file_spec=Ortho4XP_dir+dir_sep+'Masks'+dir_sep+strlat+strlon+dir_sep+\
            str(int(tily14))+'_'+str(int(tilx14))+'_'+website+'.png'
    mask_file_gen=Ortho4XP_dir+dir_sep+'Masks'+dir_sep+strlat+strlon+dir_sep+\
            str(int(tily14))+'_'+str(int(tilx14))+'.png'
    if os.path.isfile(mask_file_spec):
        mask_file=mask_file_spec
    elif os.path.isfile(mask_file_gen):
        mask_file=mask_file_gen
    else:
        return 'None'
    big_img=Image.open(mask_file)
    x0=int(rx*4096/factor)
    y0=int(ry*4096/factor)
    small_img=big_img.crop((x0,y0,x0+4096//factor,y0+4096//factor))
    if not small_img.getbbox():
        return 'None'
    else:
        return [mask_file,factor,rx,ry]
##############################################################################
 
##############################################################################
#  La routine de conversion jpeg -> dds, avec éventuel calcul du masque alpha.
##############################################################################
def convert_texture(file_dir,file_name,website,build_dir):
    global busy_slots_conv
    busy_slots_conv+=1
    #print("Busy convert slots : "+str(busy_slots_conv))
    ctr_adj=0
    brt_adj=0
    sat_adj=0
    if website in contrast_adjust:
        ctr_adj=contrast_adjust[website]
    if website in brightness_adjust:
        brt_adj=brightness_adjust[website]
    if website in saturation_adjust:
        sat_adj=saturation_adjust[website]
    file_ext=".jpg"
    color_cmd=''
    if (website in full_color_correction) and  (full_color_correction[website]!=''):
        color_correction = full_color_correction[website]
        color_cmd = convert_cmd+' '+color_correction+' "'+\
                   file_dir+file_name+file_ext+'" "'+\
                   Ortho4XP_dir+dir_sep+'tmp'+dir_sep+file_name+'.png" '+devnull_rdir
    elif (ctr_adj!=0) or (brt_adj!=0) or (sat_adj!=0):
        color_cmd = convert_cmd+" -brightness-contrast "+\
                str(brt_adj)+"x"+str(ctr_adj)+\
                 " -modulate 100,"+str(100+sat_adj)+",100 "+\
                 '"'+file_dir+file_name+file_ext+'" "'+\
                 Ortho4XP_dir+dir_sep+'tmp'+dir_sep+file_name+'.png" '+devnull_rdir
    if color_cmd!='':
        os.system(color_cmd)
        conv_cmd=convert_cmd_bis +' "'+Ortho4XP_dir+dir_sep+'tmp'+dir_sep+file_name+'.png" "'+\
                     build_dir+dir_sep+'textures'+dir_sep+file_name+'.'+dds_or_png+'" '+ devnull_rdir
        os.system(conv_cmd)
        try:
            os.remove(Ortho4XP_dir+dir_sep+'tmp'+dir_sep+file_name+'.png')
        except:
            pass  
    else:
        conv_cmd=convert_cmd_bis + ' "'+file_dir+file_name+file_ext+'" "'+build_dir+dir_sep+\
                   'textures'+dir_sep+file_name+'.'+dds_or_png+'" '+devnull_rdir
        os.system(conv_cmd)
    busy_slots_conv-=1
    return 
##############################################################################

##############################################################################
#  Le séquenceur de la phase de téléchargement des textures.
##############################################################################
def download_textures(strlat,strlon):
    global download_to_do_list,convert_to_do_list
    finished = False
    nbr_done=0
    nbr_done_or_in=0
    while finished != True:
        if download_to_do_list == []:
            time.sleep(3)
            try:
                if application.red_flag.get()==1:
                    print("Download process interrupted.")
                    return
            except:
                pass
        elif download_to_do_list[0] != 'finished':
            texture=download_to_do_list[0]
            [file_dir,file_name,file_ext]=filename_from_attributes(\
                               strlat,strlon,*texture)
            if os.path.isfile(file_dir+file_name+file_ext) != True:
                if verbose_output==True:
                    print("   Downloading missing orthophoto "+\
                      file_name+file_ext)
                build_jpeg_ortho(strlat,strlon,*texture)
                nbr_done+=1
                nbr_done_or_in+=1
                convert_to_do_list.append(texture)
            else:
                nbr_done_or_in+=1
                if verbose_output==True:
                    print("   The orthophoto "+file_name+file_ext+\
                                                    " is already present.")
                convert_to_do_list.append(texture)
            download_to_do_list.pop(0)
            try:
                application.progress_down.set(int(100*nbr_done_or_in/(nbr_done_or_in+len(download_to_do_list)))) 
                if application.red_flag.get()==1:
                    print("Download process interrupted.")
                    return
            except:
                pass
        else:
            finished=True
            try:
                application.progress_down.set(100) 
            except:
                pass
            if nbr_done >= 1:
                print("  Download of textures completed."+\
                      "                      ")
            convert_to_do_list.append('finished')
    return
##############################################################################


##############################################################################
#  Le séquenceur de la phase de conversion jpeg -> dds.
##############################################################################
def convert_textures(strlat,strlon,build_dir):
    global convert_to_do_list,busy_slots_conv
    busy_slots_conv=0
    nbr_done=0
    nbr_done_or_in=0
    if not os.path.exists(build_dir+dir_sep+'textures'):
            os.makedirs(build_dir+dir_sep+'textures')
    finished = False
    while finished != True:
        if convert_to_do_list == [] or busy_slots_conv >= max_convert_slots:
            time.sleep(3)
            try:
                if application.red_flag.get()==1:
                    print("Convert process interrupted.")
                    return
            except:
                pass
        elif convert_to_do_list[0] != 'finished':
            texture=convert_to_do_list.pop(0)
            [file_dir,file_name,file_ext]=filename_from_attributes(\
                                                    strlat,strlon,*texture)
            if (os.path.isfile(build_dir+dir_sep+'textures'+dir_sep+\
                 file_name+'.'+dds_or_png) != True ):
                if verbose_output==True:
                    print("   Converting orthophoto to build texture "
                      +file_name+'.'+dds_or_png+".")
                fargs_conv_text=[file_dir,file_name,texture[3],build_dir] 
                threading.Thread(target=convert_texture,args=fargs_conv_text).start()
                nbr_done+=1
                nbr_done_or_in+=1
            else:
                nbr_done_or_in+=1
                if verbose_output==True:
                    print("   Texture file "+file_name+"."+dds_or_png+\
                      " already present.")
            try:
                application.progress_conv.set(int(100*nbr_done_or_in/(nbr_done_or_in+len(convert_to_do_list)))) 
                if application.red_flag.get()==1:
                    print("Conversion process interrupted.")
                    return
            except:
                pass
        else:
            finished=True
            if nbr_done >= 1:
                print("  Waiting for all convert threads to finish.")
                # BEGIN - Norway source hack
                endno=1
                # END - Norway source hack
                while busy_slots_conv > 0:
                    print("  ...")
                    time.sleep(3)
                application.progress_conv.set(100) 
                print("  Conversion of textures completed."+\
                      "                         ")
    return
##############################################################################


##############################################################################
#                                                                            #
#  VI: La méthode maître après le mailleur, elle attribue les textures et    #
#      crée au final le DSF.                                                 #
#                                                                            #
##############################################################################


##############################################################################
def build_dsf(lat0,lon0,ortho_list,water_overlay,\
        ratio_water,mesh_filename,build_dir):
    ####################################################################
    # The following is a simple web hit counter, it will count how much 
    # tiles are made by Ortho4XP. One aim is to get an idea of how much
    # we weight on OSM servers, the second is just curiosity.
    # Just comment the following lines if you do not wish your tiles
    # to be counted. 
    ####################################################################
    try:
        s=requests.Session()
        r=s.get("http://simplehitcounter.com/hit.php?uid=2163525&f=16777215&b=0",timeout=1)
        del(s)
        del(r)
    except:
        pass
    ######################################################

    global download_to_do_list,pools_max_points
    pool_cols           = 16
    pool_rows           = 16
    strlat='{:+.0f}'.format(lat0).zfill(3)
    strlon='{:+.0f}'.format(lon0).zfill(4)
    strlatround='{:+.0f}'.format(floor(lat0/10)*10).zfill(3)
    strlonround='{:+.0f}'.format(floor(lon0/10)*10).zfill(4)
    dest_dir=build_dir+dir_sep+'Earth nav data'+dir_sep+strlatround+\
            strlonround
    dsf_filename=dest_dir+dir_sep+strlat+strlon+'.dsf'
    
    print("-> Computing the required pool division") 
    f_mesh=open(mesh_filename,"r")
    for i in range(0,4):
        f_mesh.readline()
    pool_nbr=pool_rows*pool_cols
    pool_pt_count=numpy.zeros(pool_nbr,'uint32')
    nbr_pt_in=int(f_mesh.readline())
    for i in range(0,nbr_pt_in):
        tmplist=f_mesh.readline().split()
        lon=float(tmplist[0])
        lat=float(tmplist[1])
        pool_x=int((lon-lon0)*pool_cols)
        pool_y=int((lat-lat0)*pool_rows)
        if pool_x==pool_rows:
            pool_x-=1
        if pool_y==pool_cols:
            pool_y-=1
        pool_idx=(pool_y)*pool_cols+(pool_x)
        pool_pt_count[pool_idx]+=1
    maxptpool=numpy.max(pool_pt_count)
    #print(maxptpool)
    if maxptpool>=65355:
        pool_rows=pool_rows*2
        pool_cols=pool_cols*2
        print("   Pool division = 32")
    elif maxptpool<=16383:
        pool_rows=pool_rows//2
        pool_cols=pool_cols//2
        print("   Pool division = 8")
    else:
        print("   Pool division = 16")
    f_mesh.close()

    
    pool_nbr  = pool_rows*pool_cols
    pools_params=numpy.zeros((4*pool_nbr,18),'float32')
    pools_planes=numpy.zeros(4*pool_nbr,'uint32')
    pools_planes[0:pool_nbr]=7  # for points with s,t coords
    pools_planes[pool_nbr:2*pool_nbr]=5 # for X-Plane water
    pools_planes[2*pool_nbr:4*pool_nbr]=9 # for for points with s,t and border tex (masks)
    pools_lengths=numpy.zeros((4*pool_nbr),'uint32')
    try:
        pools=numpy.zeros((4*pool_nbr,9*pools_max_points),'uint16')
        pools_z_temp=numpy.zeros((4*pool_nbr,pools_max_points),'float32')
        pools_z_max=-9999*numpy.ones(4*pool_nbr,'float32')
        pools_z_min=9999*numpy.ones(4*pool_nbr,'float32')
    except:
        try:
            pools_max_points=pools_max_points//2
            pools=numpy.zeros((4*pool_nbr,9*pools_max_points),'uint16')
            pools_z_temp=numpy.zeros((4*pool_nbr,pools_max_points),'float32')
            pools_z_max=-9999*numpy.ones(4*pool_nbr,'float32')
            pools_z_min=9999*numpy.ones(4*pool_nbr,'float32')
            print("\nWARNING : Even though I won't use all of it, for speed purposes I must ")
            print("reserve an amount of RAM which you don't seem have available, I try")
            print("with half of it but it could be that the process has to stop.\n")
        except:
            try:
                pools_max_points=pools_max_points//2
                pools=numpy.zeros((4*pool_nbr,9*pools_max_points),'uint16')
                pools_z_temp=numpy.zeros((4*pool_nbr,pools_max_points),'float32')
                pools_z_max=-9999*numpy.ones(4*pool_nbr,'float32')
                pools_z_min=9999*numpy.ones(4*pool_nbr,'float32')
                print("\nWARNING : Even though I won't use all of it, for speed purposes I must ")
                print("reserve an amount of RAM which you don't seem have available, I try")
                print("with one fourth of it but it could be that the process has to stop.\n")
            except:
                return
    dico_new_pt={}
    textures={}
    dico_textures={}
    try:
        raster_map_im=Image.open(build_dir+dir_sep+'terrain_map_'+strlat+strlon+'.png').convert("L")
        raster_map_array=numpy.array(raster_map_im,dtype=numpy.uint8)
        try:
            raster_map_im_mult=Image.open(build_dir+dir_sep+'terrain_map_mult_'+strlat+strlon+'.png').convert("L")
            raster_map_array_mult=numpy.array(raster_map_im_mult,dtype=numpy.uint8)
            mult_draw=True
            #print("mult_draw")
        except:
            mult_draw=False
            #print("mult_draw")
        fin=open(build_dir+dir_sep+'PROP.atm','rb')
        bPROP=fin.read()
        fin.close()
        try:
            fin=open(build_dir+dir_sep+'TERT.atm','rb')
            bTERT=fin.read()
            fin.close()
        except:
            bTERT=b''
        try:
            fin=open(build_dir+dir_sep+'OBJT.atm','rb')
            bOBJT=fin.read()
            fin.close()
        except:
            bOBJT=b''
        try:
            fin=open(build_dir+dir_sep+'POLY.atm','rb')
            bPOLY=fin.read()
            fin.close()
        except:
            bPOLY=b''
        try:
            fin=open(build_dir+dir_sep+'NETW.atm','rb')
            bNETW=fin.read()
            fin.close()
        except:
            bNETW=b''
        try:
            fin=open(build_dir+dir_sep+'DEMN.atm','rb')
            bDEMN=fin.read()
            fin.close()
        except:
            bDEMN=b''
        fin=open(build_dir+dir_sep+'GEOD.atm','rb')
        bGEOD=fin.read()
        (nbr_pools_yet_in,)=struct.unpack('<I',bGEOD[-4:])
        #print(nbr_pools_yet_in)
        bGEOD=bGEOD[:-4]
        fin.close()
        try:
            fin=open(build_dir+dir_sep+'DEMS.atm','rb')
            bDEMS=fin.read()
            fin.close()
        except:
            bDEMS=b''
        fin=open(build_dir+dir_sep+'CMDS.atm','rb')
        bCMDS=fin.read()
        fin.close()
        dico_textures={}
        for i in range(len(bTERT.split(b'\0'))-1):
            dico_textures[str(i)]=i
            textures[i]=collections.defaultdict(list)
    except:
        bPROP=bTERT=bOBJT=bPOLY=bNETW=bDEMN=bGEOD=bDEMS=bCMDS=b'' 
        nbr_pools_yet_in=0
        dico_textures={'terrain_Water':0,'None':1}
        bTERT=bytes("terrain_Water\0lib/g10/terrain10/fruit_tmp_wet_hill.ter\0",'ascii')
        textures[0]=collections.defaultdict(list)
        textures[1]=collections.defaultdict(list)
    #print(dico_textures) 
    skipped_sea_textures=[]
    dico_mask={}

    # initialization of the pools parameters
    
    for pool_y in range(0,pool_rows):       
        for pool_x in range(0,pool_cols):  
            pool_idx=(pool_y)*pool_cols+(pool_x)
            pools_params[pool_idx,0]=1/pool_cols
            pools_params[pool_idx,1]=lon0+pool_x/pool_cols # lon
            pools_params[pool_idx,2]=1/pool_rows
            pools_params[pool_idx,3]=lat0+pool_y/pool_rows # lat 
            pools_params[pool_idx,4]=0
            pools_params[pool_idx,5]=0             # z (temp)
            pools_params[pool_idx,6]=2     
            pools_params[pool_idx,7]=-1            # u 
            pools_params[pool_idx,8]=2     
            pools_params[pool_idx,9]=-1            # v
            pools_params[pool_idx,10]=1    
            pools_params[pool_idx,11]=0            # s
            pools_params[pool_idx,12]=1    
            pools_params[pool_idx,13]=0            # t
            pools_params[pool_idx,14]=1    
            pools_params[pool_idx,15]=0            # bs
            pools_params[pool_idx,16]=1    
            pools_params[pool_idx,17]=0            # bt
    pools_params[pool_nbr:2*pool_nbr]=pools_params[0:pool_nbr]
    pools_params[2*pool_nbr:3*pool_nbr]=pools_params[0:pool_nbr]
    pools_params[3*pool_nbr:4*pool_nbr]=pools_params[0:pool_nbr]
    
    # We start by encoding the 5 coordinates (x,y,z,u,v) of the physical points of
    # the mesh into the array pt_in
    
    f_mesh=open(mesh_filename,"r")
    for i in range(0,4):
        f_mesh.readline()
    nbr_pt_in=int(f_mesh.readline())
    pt_in=numpy.zeros(5*nbr_pt_in,'float')
    for i in range(0,nbr_pt_in):
        tmplist=f_mesh.readline().split()
        pt_in[5*i]=float(tmplist[0])
        pt_in[5*i+1]=float(tmplist[1])
        pt_in[5*i+2]=float(tmplist[2])
    for i in range(0,3):
        f_mesh.readline()
    for i in range(0,nbr_pt_in):
        tmplist=f_mesh.readline().split()
        pt_in[5*i+3]=float(tmplist[0])
        pt_in[5*i+4]=float(tmplist[1])
   
    # Next, we go through the Triangle section of the mesh file and build DSF 
    # mesh points (these take into accound texture as well), point pools, etc. 
    
    for i in range(0,2): # skip 2 lines
        f_mesh.readline()
    nbr_tri_in=int(f_mesh.readline()) # read nbr of tris
    len_dico_new_pt=0
    total_cross_pool=0
    step_stones=nbr_tri_in//100
    if step_stones==0: step_stones=1
    percent=-1
    for i in range(0,nbr_tri_in):
        if i%step_stones==0:
            percent+=1
            try:
                application.progress_attr.set(int(percent*9/10))
                if application.red_flag.get()==1:
                    print("Attribution process interrupted.")
                    return
            except:
                pass
        tmplist=f_mesh.readline().split()
        # look for the texture that will possibly cover the tri
        n1=int(tmplist[0])-1
        n2=int(tmplist[1])-1
        n3=int(tmplist[2])-1
        tri_type=tmplist[3] 
        if int(tri_type)>=4:
            tri_type='0'
        [lon1,lat1,z1,u1,v1]=pt_in[5*n1:5*n1+5]
        [lon2,lat2,z2,u2,v2]=pt_in[5*n2:5*n2+5]
        [lon3,lat3,z3,u3,v3]=pt_in[5*n3:5*n3+5]
        texture=attribute_texture(lat1,lon1,lat2,lon2,lat3,lon3,ortho_list,tri_type)
        if texture=='None':
            continue
            pixx=int(((lon1+lon2+lon3)/3-lon0)*raster_resolution)     
            pixy=int((lat0+1-(lat1+lat2+lat3)/3)*raster_resolution)
            #print(pixx,pixy)
            if not mult_draw:
                texture=str(raster_map_array[pixy,pixx])
            else:
                texture=str(raster_map_array[pixy,pixx]+256*raster_map_array_mult[pixy,pixx])
            #texture='0'
            #print(texture)
            #if texture=='terrain_Water': texture='None'
            #print(texture)    
            #print(tri_type) 
        # do we need to download a texture and/or to create a ter file ?       
        if (tri_type=='0'):
            if str(texture) in dico_textures: 
                texture_idx=dico_textures[str(texture)]
            else:
                texture_idx=len(dico_textures)
                dico_textures[str(texture)]=texture_idx
                textures[texture_idx]=collections.defaultdict(list)
                [file_dir,file_name,file_ext]=\
                        filename_from_attributes(strlat,strlon,*texture)
                if ((str(texture)+'_overlay') not in dico_textures) and \
                           ((str(texture)+'_sea_overlay') not in dico_textures):
                    if (os.path.isfile(build_dir+dir_sep+'textures'+dir_sep+\
                            file_name+'.'+dds_or_png) != True ):
                        if  'g2xpl' not in texture[3]:
                            download_to_do_list.append(texture)
                        elif (os.path.isfile(build_dir+dir_sep+'textures'+dir_sep+\
                            file_name+'.partial.'+dds_or_png) == True ):
                            file_name=file_name+'.partial'
                            if verbose_output==True:
                                print("   Texture file "+file_name+"."+dds_or_png+\
                            " already present.")
                        else:
                            print("!!! Missing a required texture, conversion from g2xpl requires texture download !!!")
                            print(texture)
                            download_to_do_list.append(texture)
                    else:
                        if verbose_output==True:
                            print("   Texture file "+file_name+"."+dds_or_png+\
                            " already present.")
                create_terrain_file(build_dir,file_name,*texture)
                bTERT+=bytes('terrain/'+file_name+'.ter\0','ascii') 
            texture_overlay_idx=-1
        elif water_option in [2,3]:
            texture_idx=0
            #if (tri_type=='1' and use_masks_for_inland==False) and (texture != 'None'):
            if len(texture)<4:
                texture_overlay_idx=-1
            elif ((tri_type=='1' and use_masks_for_inland==False) or (int(texture[2])<14 and sea_texture_params!=[])):
                if str(texture)+'_overlay' in dico_textures:
                    texture_overlay_idx=dico_textures[str(texture)+'_overlay']
                else:
                    texture_overlay_idx=len(dico_textures)
                    dico_textures[str(texture)+'_overlay']=texture_overlay_idx
                    textures[texture_overlay_idx]=collections.defaultdict(list)
                    [file_dir,file_name,file_ext]=\
                            filename_from_attributes(strlat,strlon,*texture)
                    if (str(texture) not in dico_textures) and \
                            ((str(texture)+'_sea_overlay') not in dico_textures):
                        if (os.path.isfile(build_dir+dir_sep+'textures'+dir_sep+\
                            file_name+'.'+dds_or_png) != True ):
                            if  'g2xpl' not in texture[3]:
                                download_to_do_list.append(texture)
                            elif (os.path.isfile(build_dir+dir_sep+'textures'+dir_sep+\
                                file_name+'.partial.'+dds_or_png) == True ):
                                file_name=file_name+'.partial'
                                if verbose_output==True:
                                    print("   Texture file "+file_name+"."+dds_or_png+\
                                    " already present.")
                            else:
                                print("!!!!!!!!! Missing a required texture, conversion from g2xpl requires new textures !!!!!!!")
                                print(texture)
                                download_to_do_list.append(texture)
                        else:
                            if verbose_output==True:
                                print("   Texture file "+file_name+"."+dds_or_png+\
                                " already present.")
                    create_overlay_file(build_dir,file_name,*texture)
                    bTERT+=bytes('terrain/'+file_name+'_overlay.ter\0','ascii') 
            elif (tri_type in ['2','3'] or use_masks_for_inland==True) :
                if str(texture)+'_sea_overlay' in dico_textures:
                    texture_overlay_idx=dico_textures[str(texture)+'_sea_overlay']
                elif str(texture) not in skipped_sea_textures:
                    mask_data = which_mask(texture,strlat,strlon,maskszl)
                    dico_mask[str(texture)]=mask_data
                    if mask_data != 'None':
                        if verbose_output==True:
                            print("      Use of an alpha mask.")
                        mask_name=mask_data[0].split(dir_sep)[-1]
                        if os.path.isfile(build_dir+dir_sep+'textures'+dir_sep+\
                             mask_name) != True:
                            os.system(copy_cmd+' "'+mask_data[0]+'" "'+build_dir+\
                             dir_sep+'textures'+dir_sep+mask_name+'" '+devnull_rdir)
                        texture_overlay_idx=len(dico_textures)
                        dico_textures[str(texture)+'_sea_overlay']=texture_overlay_idx
                        textures[texture_overlay_idx]=collections.defaultdict(list)
                        [file_dir,file_name,file_ext]=\
                                filename_from_attributes(strlat,strlon,*texture)
                        if (str(texture) not in dico_textures) and \
                            ((str(texture)+'_overlay') not in dico_textures):
                            if (os.path.isfile(build_dir+dir_sep+'textures'+dir_sep+\
                                file_name+'.'+dds_or_png) != True ):
                                if  'g2xpl' not in texture[3]:
                                    download_to_do_list.append(texture)
                                elif (os.path.isfile(build_dir+dir_sep+'textures'+dir_sep+\
                                    file_name+'.partial.'+dds_or_png) == True ):
                                    file_name=file_name+'.partial'
                                    if verbose_output==True:
                                        print("   Texture file "+file_name+"."+dds_or_png+\
                                        " already present.")
                                else:
                                    print("!!!!!!!!! Missing a required texture, conversion from g2xpl requires new texture !!!!!!!")
                                    print(texture)
                                    download_to_do_list.append(texture)
                            else:
                                if verbose_output==True:
                                    print("   Texture file "+file_name+"."+dds_or_png+\
                                    " already present.")
                        create_sea_overlay_file(build_dir,file_name,mask_name,*texture)
                        bTERT+=bytes('terrain/'+file_name+'_sea_overlay.ter\0','ascii') 
                    else:    
                        skipped_sea_textures.append(str(texture))
                        texture_overlay_idx=-1
                else:
                    texture_overlay_idx=-1
            else: 
                texture_overlay_idx=-1
        else:  # water_overlay = False
            texture_idx=0
            texture_overlay_idx=-1
        
        # now we put the tri in the right texture(s)   
        tri_p=[]
        if tri_type == '0':
            for n in [n1,n3,n2]:     # beware of ordering for orientation ! 
                if str(n)+'_'+str(texture_idx) in dico_new_pt:
                    [pool_idx,pos_in_pool]=dico_new_pt[str(n)+'_'+str(texture_idx)]
                else:
                    [lon,lat,z,u,v]=pt_in[5*n:5*n+5]
                    if type(texture) is list:
                        [s,t]=st_coord(lat,lon,*texture)
                    else:
                        [s,t]=[0,0]
                    len_dico_new_pt+=1
                    [pool_idx,pool_nx,pool_ny]=point_params(lat,lon,lat0,lon0,\
                            pools_params,pool_cols,pool_rows)
                    pos_in_pool=pools_lengths[pool_idx]
                    dico_new_pt[str(n)+'_'+str(texture_idx)]=[pool_idx,pos_in_pool]
                    pools[pool_idx,7*pos_in_pool:7*pos_in_pool+7]=[pool_nx,\
                            pool_ny,0,round((1+normal_map_strength*u)/2*65535),round((1+normal_map_strength*v)/2*65535),\
                            round(s*65535),round(t*65535)]
                    pools_z_temp[pool_idx,pos_in_pool]=z
                    pools_z_max[pool_idx] = pools_z_max[pool_idx] if pools_z_max[pool_idx] >= z else z
                    pools_z_min[pool_idx] = pools_z_min[pool_idx] if pools_z_min[pool_idx] <= z else z
                    pools_lengths[pool_idx]+=1
                    if pools_lengths[pool_idx]==pools_max_points:
                        print("We have reached the maximum allowed number of points in the pool\n",
                              "centered at lat=", pools_params[pool_idx,3]+\
                              0.5*pools_params[pool_idx,2]," lon=",pools_params[pool_idx,1]+\
                              0.5*pools_params[pool_idx,0])
                        print("You should try the following : 1) test with a higher value of curv_tol (say 3 and \n"+\
                              "then lower untill before it breaks) 2) if it still doesn't work, look for an error on \n"+\
                              "OpenStreetMap (presumably encroached water segments or two nodes that should be one) in \n"+\
                              "a 1 mile radius of the indicated point.")
                        print("")
                        print("Failure.")
                        print('_____________________________________________________________'+\
                              '____________________________________')
                        return
                tri_p+=[pool_idx,pos_in_pool]
            if tri_p[0]==tri_p[2] and tri_p[2]==tri_p[4]:
                pool_idx=tri_p[0]
                textures[texture_idx][pool_idx]+=[tri_p[1],tri_p[3],tri_p[5]]    
            else:
                total_cross_pool+=1
                pool_idx='cross-pool'
                textures[texture_idx][pool_idx]+=tri_p
        else: # water 
            # first x-plane water
            for n in [n1,n3,n2]:     # beware of ordering for orientation ! 
                if str(n)+'_0' in dico_new_pt:
                    [pool_idx,pos_in_pool]=dico_new_pt[str(n)+'_0']
                else:
                    [lon,lat,z,u,v]=pt_in[5*n:5*n+5]
                    len_dico_new_pt+=1
                    [pool_idx,pool_nx,pool_ny]=point_params(lat,lon,lat0,lon0,\
                            pools_params,pool_cols,pool_rows)
                    pool_idx+=pool_nbr # --> we start x-plane water pools at pool_nbr idx
                    pos_in_pool=pools_lengths[pool_idx]
                    dico_new_pt[str(n)+'_0']=[pool_idx,pos_in_pool]
                    pools[pool_idx,5*pos_in_pool:5*pos_in_pool+5]=[pool_nx,\
                            pool_ny,0,32768,32768]
                    pools_z_temp[pool_idx,pos_in_pool]=z
                    pools_z_max[pool_idx] = pools_z_max[pool_idx] if pools_z_max[pool_idx] >= z else z
                    pools_z_min[pool_idx] = pools_z_min[pool_idx] if pools_z_min[pool_idx] <= z else z
                    pools_lengths[pool_idx]+=1
                    if pools_lengths[pool_idx]==pools_max_points:
                        print("We have reached the maximum allowed number of points in the pool\n",
                              "centered at lat=", pools_params[pool_idx,3]+\
                              0.5*pools_params[pool_idx,2]," lon=",pools_params[pool_idx,1]+\
                              0.5*pools_params[pool_idx,0])
                        print("You should try the following : 1) test with a higher value of curv_tol (say 3 and \n"+\
                              "then lower untill before it breaks) 2) if it still doesn't work, look for an error on \n"+\
                              "OpenStreetMap (presumably encroached water segments or two nodes that should be one) in \n"+\
                              "a 1 mile radius of the indicated point.")
                        print("")
                        print("Failure.")
                        print('_____________________________________________________________'+\
                              '____________________________________')
                        return
                tri_p+=[pool_idx,pos_in_pool]
            if tri_p[0]==tri_p[2] and tri_p[2]==tri_p[4]:
                pool_idx=tri_p[0]
                textures[0][pool_idx]+=[tri_p[1],tri_p[3],tri_p[5]]    
            else:
                total_cross_pool+=1
                pool_idx='cross-pool'
                textures[0][pool_idx]+=tri_p
            # next possibly overlays
            if water_overlay==False:
                continue
            if texture_overlay_idx!=-1 and ((tri_type=='1'and use_masks_for_inland==False) or int(texture[2])<14):
                tri_p=[]
                for n in [n1,n3,n2]:     # beware of ordering for orientation ! 
                    if str(n)+'_'+str(texture_overlay_idx) in dico_new_pt:
                        [pool_idx,pos_in_pool]=dico_new_pt[str(n)+'_'+str(texture_overlay_idx)]
                    else:
                        [lon,lat,z,u,v]=pt_in[5*n:5*n+5]
                        [s,t]=st_coord(lat,lon,*texture)
                        len_dico_new_pt+=1
                        [pool_idx,pool_nx,pool_ny]=point_params(lat,lon,lat0,lon0,\
                                pools_params,pool_cols,pool_rows)
                        pool_idx+=2*pool_nbr  # we start textured water pools after x-plane water pools
                        pos_in_pool=pools_lengths[pool_idx]
                        dico_new_pt[str(n)+'_'+str(texture_overlay_idx)]=[pool_idx,pos_in_pool]
                        pools[pool_idx,9*pos_in_pool:9*pos_in_pool+9]=\
                                [pool_nx,pool_ny,0,32768,32768,round(s*65535),\
                                 round(t*65535),0,round(ratio_water*65535)]
                        pools_z_temp[pool_idx,pos_in_pool]=z
                        pools_z_max[pool_idx] = pools_z_max[pool_idx] \
                                      if pools_z_max[pool_idx] >= z else z
                        pools_z_min[pool_idx] = pools_z_min[pool_idx] \
                                      if pools_z_min[pool_idx] <= z else z
                        pools_lengths[pool_idx]+=1
                        if pools_lengths[pool_idx]==pools_max_points:
                            print("We have reached the maximum allowed number of points in the pool\n",
                                  "centered at lat=", pools_params[pool_idx,3]+\
                                0.5*pools_params[pool_idx,2]," lon=",pools_params[pool_idx,1]+\
                                0.5*pools_params[pool_idx,0])
                            print("You should try the following : 1) test with a higher value of curv_tol (say 3 and \n"+\
                                  "then lower untill before it breaks) 2) if it still doesn't work, look for an error on \n"+\
                                  "OpenStreetMap (presumably encroached water segments or two nodes that should be one) in \n"+\
                                  "a 1 mile radius of the indicated point.")
                            print("")
                            print("Failure.")
                            print('_____________________________________________________________'+\
                              '____________________________________')
                            return
                    tri_p+=[pool_idx,pos_in_pool]
                if tri_p[0]==tri_p[2] and tri_p[2]==tri_p[4]:
                    pool_idx=tri_p[0]
                    textures[texture_overlay_idx][pool_idx]+=[tri_p[1],tri_p[3],tri_p[5]]
                    #textures[0][pool_idx]+=[tri_p[1],tri_p[3],tri_p[5]]
                else:
                    total_cross_pool+=1
                    pool_idx='cross-pool'
                    textures[texture_overlay_idx][pool_idx]+=tri_p
                    #textures[0][pool_idx]+=tri_p
            elif texture_overlay_idx!=-1 and (tri_type in ['2','3'] or use_masks_for_inland==True):
                tri_p=[]
                for n in [n1,n3,n2]:     # beware of ordering for orientation ! 
                    if str(n)+'_'+str(texture_overlay_idx) in dico_new_pt:
                        [pool_idx,pos_in_pool]=dico_new_pt[str(n)+'_'+str(texture_overlay_idx)]
                    else:
                        [lon,lat,z,u,v]=pt_in[5*n:5*n+5]
                        [s,t]=st_coord(lat,lon,*texture)
                        len_dico_new_pt+=1
                        [pool_idx,pool_nx,pool_ny]=point_params(lat,lon,lat0,lon0,\
                                pools_params,pool_cols,pool_rows)
                        pool_idx+=3*pool_nbr  # we end with textured sea water pools
                        pos_in_pool=pools_lengths[pool_idx]
                        dico_new_pt[str(n)+'_'+str(texture_overlay_idx)]=[pool_idx,pos_in_pool]
                        [ms,mt]=st_coord(lat,lon,texture[0],texture[1],texture[2],'BI') # Masks are always in epsg:4326!
                        mask_data=dico_mask[str(texture)]
                        rx=float(mask_data[2])
                        ry=float(mask_data[3])
                        factor=float(mask_data[1])
                        bs=rx/factor+ms/factor
                        bt=1-ry/factor+(mt-1)/factor
                        pools[pool_idx,9*pos_in_pool:9*pos_in_pool+9]=[pool_nx,\
                                  pool_ny,0,32768,32768,round(s*65535),round(t*65535),\
                                  round(bs*65535),round(bt*65535)]
                        pools_z_temp[pool_idx,pos_in_pool]=z
                        pools_z_max[pool_idx] = pools_z_max[pool_idx]\
                                        if pools_z_max[pool_idx] >= z else z
                        pools_z_min[pool_idx] = pools_z_min[pool_idx] \
                                        if pools_z_min[pool_idx] <= z else z
                        pools_lengths[pool_idx]+=1
                        if pools_lengths[pool_idx]==pools_max_points:
                            print("We have reached the maximum allowed number of points in the pool\n",
                                  "centered at lat=", pools_params[pool_idx,3]+\
                                0.5*pools_params[pool_idx,2]," lon=",pools_params[pool_idx,1]+\
                                0.5*pools_params[pool_idx,0])
                            print("You should try the following : 1) test with a higher value of curv_tol (say 3 and \n"+\
                                  "then lower untill before it breaks) 2) if it still doesn't work, look for an error on \n"+\
                                  "OpenStreetMap (presumably encroached water segments or two nodes that should be one) in \n"+\
                                  "a 1 mile radius of the indicated point.")
                            print("")
                            print("Failure.")
                            print('_____________________________________________________________'+\
                              '____________________________________')
                            return
                    tri_p+=[pool_idx,pos_in_pool]
                if tri_p[0]==tri_p[2] and tri_p[2]==tri_p[4]:
                    pool_idx=tri_p[0]
                    textures[texture_overlay_idx][pool_idx]+=\
                            [tri_p[1],tri_p[3],tri_p[5]]
                    #textures[0][pool_idx]+=[tri_p[1],tri_p[3],tri_p[5]]
                else:
                    total_cross_pool+=1
                    pool_idx='cross-pool'
                    textures[texture_overlay_idx][pool_idx]+=tri_p
                    #textures[0][pool_idx]+=tri_p
    f_mesh.close()
    download_to_do_list.append('finished')
    os.system(copy_cmd+' "'+Ortho4XP_dir+dir_sep+'Utils'+dir_sep+\
             'water_transition.png'+'" "'+build_dir+dir_sep+'textures'+\
              dir_sep+'" '+devnull_rdir) 
    print("  Encoding of the DSF file...")  
    if verbose_output==True:
        print("   Final nbr of points : "+str(len_dico_new_pt))
        print("   Final nbr of cross pool tris: "+str(total_cross_pool))
    for i in range(0,pool_nbr):
        #print(pools_lengths[i])
        if pools_lengths[i]>=35000 and pool_cols==32:
            print("A suspicious number (although non blocking) nbr of points was found\n"+\
                  "in the zone centered in lat=",pools_params[i,3]+0.5*pools_params[i,2],\
                  " lon=",pools_params[i,1]+0.5*pools_params[i,0]," : ",pools_lengths[i],".")
            print("That could be related to an OSM error, but also to a too large number of")
            print("triangles due to a too low value of the parameter curv_tol (cfr log in Step 2).")
    for pool_idx in range(0,4*pool_nbr):
        altmin=pools_z_min[pool_idx]*100000
        altmax=pools_z_max[pool_idx]*100000
        if altmax-altmin < 770:
            scale=771   # 65535= 771*85
            inv_stp=85
        elif altmax-altmin < 1284:
            scale=1285 # 66535=1285*51
            inv_stp=51
        elif altmax-altmin < 4368:
            scale=4369 # 65535=4369*15
            inv_stp=15
        else:
            scale=13107
            inv_stp=5
        #scale=4369
        #inv_stp=15
        pools_params[pool_idx,4]=scale
        pools_params[pool_idx,5]=floor(altmin)
        for pos_in_pool in range(0,pools_lengths[pool_idx]):
            pools[pool_idx,pools_planes[pool_idx]*pos_in_pool+2]=int(round((pools_z_temp[pool_idx,\
                    pos_in_pool]*100000-pools_params[pool_idx,5])*inv_stp))

    # Now is time to write our DSF to disk, the exact binary format is described on the wiki
    if not os.path.exists(dest_dir):
        os.makedirs(dest_dir)
    if os.path.exists(dest_dir+dir_sep+dsf_filename+'.dsf'):
        os.system(copy_cmd+' "'+dest_dir+dir_sep+dsf_file+'.dsf'+'" "'+\
         dest_dir+dir_sep+dsf_file+'.dsf.bak" '+devnull_rdir)
    
    if bPROP==b'':
        bPROP=bytes("sim/west\0"+str(lon0)+"\0"+"sim/east\0"+str(lon0+1)+"\0"+\
               "sim/south\0"+str(lat0)+"\0"+"sim/north\0"+str(lat0+1)+"\0"+\
               "sim/creation_agent\0"+"Ortho4XP\0",'ascii')
    else:
        bPROP+=b'sim/creation_agent\0Patched by Ortho4XP\0'
      

    # Computation of intermediate and of total length 
    size_of_head_atom=16+len(bPROP)
    size_of_prop_atom=8+len(bPROP)
    size_of_defn_atom=48+len(bTERT)+len(bOBJT)+len(bPOLY)+len(bNETW)+len(bDEMN)
    size_of_geod_atom=8+len(bGEOD)
    for k in range(0,4*pool_nbr):
        if pools_lengths[k]>0:
            size_of_geod_atom+=21+pools_planes[k]*(9+2*pools_lengths[k])
    if verbose_output==True:
        print("   Size of DEFN atom : "+str(size_of_defn_atom)+" bytes.")    
        print("   Size of GEOD atom : "+str(size_of_geod_atom)+" bytes.")    
    f=open(dsf_filename,'wb')
    f.write(b'XPLNEDSF')
    f.write(struct.pack('<I',1))
    
    # Head super-atom
    f.write(b"DAEH")
    f.write(struct.pack('<I',size_of_head_atom))
    f.write(b"PORP")
    f.write(struct.pack('<I',size_of_prop_atom))
    f.write(bPROP)
    
    # Definitions super-atom
    f.write(b"NFED")
    f.write(struct.pack('<I',size_of_defn_atom))
    f.write(b"TRET")
    f.write(struct.pack('<I',8+len(bTERT)))
    f.write(bTERT)
    f.write(b"TJBO")
    f.write(struct.pack('<I',8+len(bOBJT)))
    f.write(bOBJT)
    f.write(b"YLOP")
    f.write(struct.pack('<I',8+len(bPOLY)))
    f.write(bPOLY)
    f.write(b"WTEN")
    f.write(struct.pack('<I',8+len(bNETW)))
    f.write(bNETW)
    f.write(b"NMED")
    f.write(struct.pack('<I',8+len(bDEMN)))
    f.write(bDEMN)
    
    # Geodata super-atom
    f.write(b"DOEG")
    f.write(struct.pack('<I',size_of_geod_atom))
    f.write(bGEOD)
    for k in range(0,4*pool_nbr):
        if pools_lengths[k]==0:
            continue
        f.write(b'LOOP')
        f.write(struct.pack('<I',13+pools_planes[k]+2*pools_planes[k]*pools_lengths[k]))
        f.write(struct.pack('<I',pools_lengths[k]))
        f.write(struct.pack('<B',pools_planes[k]))
        for l in range(0,pools_planes[k]):
            f.write(struct.pack('<B',0))
            for m in range(0,pools_lengths[k]):
                f.write(struct.pack('<H',pools[k,pools_planes[k]*m+l]))
    for k in range(0,4*pool_nbr):
        if pools_lengths[k]==0:
            continue
        f.write(b'LACS')
        f.write(struct.pack('<I',8+8*pools_planes[k]))
        for l in range(0,2*pools_planes[k]):
            f.write(struct.pack('<f',pools_params[k,l]))
   
    try:
        application.progress_attr.set(95)
        if application.red_flag.get()==1:
            print("Attribution process interrupted.")
            return
    except:
        pass
    # Since we possibly skipped some pools, and since we possibly
    # get pools from elsewhere, we rebuild a dico
    # which tells the pool position in the dsf of a pool prior
    # to the stripping :

    dico_new_pool={}
    new_pool_idx=nbr_pools_yet_in
    for k in range(0,4*pool_nbr):
        if pools_lengths[k] != 0:
            dico_new_pool[k]=new_pool_idx
            new_pool_idx+=1

    # DEMS atom
    if bDEMS!=b'':
        f.write(b"SMED")
        f.write(struct.pack('<I',8+len(bDEMS)))
        f.write(bDEMS)

    # Commands atom
    
    # we first compute its size :
    size_of_cmds_atom=8+len(bCMDS)
    for texture_idx in textures:
        if len(textures[texture_idx])==0:
            continue
        size_of_cmds_atom+=3
        for pool_idx in textures[texture_idx]:
            if pool_idx != 'cross-pool':
                size_of_cmds_atom+= 13+2*(len(textures[texture_idx][pool_idx])+\
                        ceil(len(textures[texture_idx][pool_idx])/255))
            else:
                size_of_cmds_atom+= 13+2*(len(textures[texture_idx][pool_idx])+\
                        ceil(len(textures[texture_idx][pool_idx])/510))
    if verbose_output==True:
        print("   Size of CMDS atom : "+str(size_of_cmds_atom)+" bytes.")
    f.write(b'SDMC')                               # CMDS header 
    f.write(struct.pack('<I',size_of_cmds_atom))   # CMDS length
    f.write(bCMDS)
    for texture_idx in textures:
        if len(textures[texture_idx])==0:
            continue
        #print("texture_idx = "+str(texture_idx))
        f.write(struct.pack('<B',4))           # SET DEFINITION 16
        f.write(struct.pack('<H',texture_idx)) # TERRAIN INDEX
        flag=1   # physical
        for pool_idx in textures[texture_idx]:
            if pool_idx!='cross-pool':
                if pools_planes[pool_idx]==9:
                    #print("overlay flag set !")
                    flag=2 #overlay
                    break
            else:
                if pools_planes[textures[texture_idx]['cross-pool'][0]]==9:
                    flag=2
                    break
        for pool_idx in textures[texture_idx]:
            #print("  pool_idx = "+str(pool_idx))
            if pool_idx != 'cross-pool':
                f.write(struct.pack('<B',1))                          # POOL SELECT
                f.write(struct.pack('<H',dico_new_pool[pool_idx]))    # POOL INDEX
    
                f.write(struct.pack('<B',18))    # TERRAIN PATCH FLAGS AND LOD
                f.write(struct.pack('<B',flag))  # FLAG
                f.write(struct.pack('<f',0))     # NEAR LOD
                f.write(struct.pack('<f',-1))    # FAR LOD
                
                blocks=floor(len(textures[texture_idx][pool_idx])/255)
                #print("     "+str(blocks)+" blocks")    
                for j in range(0,blocks):
                    f.write(struct.pack('<B',23))   # PATCH TRIANGLE
                    f.write(struct.pack('<B',255))  # COORDINATE COUNT

                    for k in range(0,255):
                        f.write(struct.pack('<H',textures[texture_idx][pool_idx][255*j+k]))  # COORDINATE IDX
                remaining_tri_p=len(textures[texture_idx][pool_idx])%255
                if remaining_tri_p != 0:
                    f.write(struct.pack('<B',23))               # PATCH TRIANGLE
                    f.write(struct.pack('<B',remaining_tri_p))  # COORDINATE COUNT
                    for k in range(0,remaining_tri_p):
                        f.write(struct.pack('<H',textures[texture_idx][pool_idx][255*blocks+k]))  # COORDINATE IDX
            elif pool_idx == 'cross-pool':
                pool_idx_init=textures[texture_idx][pool_idx][0]
                f.write(struct.pack('<B',1))                               # POOL SELECT
                f.write(struct.pack('<H',dico_new_pool[pool_idx_init]))    # POOL INDEX
                f.write(struct.pack('<B',18))    # TERRAIN PATCH FLAGS AND LOD
                f.write(struct.pack('<B',flag))  # FLAG
                f.write(struct.pack('<f',0))     # NEAR LOD
                f.write(struct.pack('<f',-1))  # FAR LOD
                
                blocks=floor(len(textures[texture_idx][pool_idx])/510)
                for j in range(0,blocks):
                    f.write(struct.pack('<B',24))   # PATCH TRIANGLE CROSS-POOL
                    f.write(struct.pack('<B',255))  # COORDINATE COUNT
                    for k in range(0,255):
                        f.write(struct.pack('<H',dico_new_pool[textures[texture_idx][pool_idx][510*j+2*k]]))    # POOL IDX
                        f.write(struct.pack('<H',textures[texture_idx][pool_idx][510*j+2*k+1]))                 # POS_IN_POOL IDX
                remaining_tri_p=int((len(textures[texture_idx][pool_idx])%510)/2)
                if remaining_tri_p != 0:
                    f.write(struct.pack('<B',24))               # PATCH TRIANGLE CROSS-POOL
                    f.write(struct.pack('<B',remaining_tri_p))  # COORDINATE COUNT
                    for k in range(0,remaining_tri_p):
                        f.write(struct.pack('<H',dico_new_pool[textures[texture_idx][pool_idx][510*blocks+2*k]]))   # POOL IDX
                        f.write(struct.pack('<H',textures[texture_idx][pool_idx][510*blocks+2*k+1]))                # POS_IN_PO0L IDX
    try:
        application.progress_attr.set(98)
        if application.red_flag.get()==1:
            print("Attribution process interrupted.")
            return
    except:
        pass
    f.close()
    f=open(dsf_filename,'rb')
    data=f.read()
    m=hashlib.md5()
    m.update(data)
    #print(str(m.digest_size))
    md5sum=m.digest()
    #print(str(md5sum))
    f.close()
    f=open(dsf_filename,'ab')
    f.write(md5sum)
    f.close()
    try:
        application.progress_attr.set(100)
    except:
        pass
    print("  DSF file encoded, total size is  : "+str(28+size_of_head_atom+\
            size_of_defn_atom+size_of_geod_atom+size_of_cmds_atom)+" bytes.")
    return
##############################################################################


##############################################################################
def point_params(lat,lon,lat0,lon0,pools_params,pool_cols,pool_rows):
    pool_x=int((lon-lon0)*pool_cols)
    pool_y=int((lat-lat0)*pool_rows)
    if pool_x==pool_rows:
        pool_x-=1
    if pool_y==pool_cols:
        pool_y-=1
    pool_idx=(pool_y)*(pool_cols)+(pool_x)
    pool_nx=int(round((lon-pools_params[pool_idx][1])/\
            pools_params[pool_idx][0]*65535))
    pool_ny=int(round((lat-pools_params[pool_idx][3])/\
            pools_params[pool_idx][2]*65535))
    return [pool_idx,pool_nx,pool_ny]
##############################################################################

####
#Test
####
def build_pools_params(lat0,lon0,pool_cols,pool_rows):
    pool_nbr=pool_rows*pool_cols
    pools_params=numpy.zeros((4*pool_nbr,18),'float32')
    for pool_y in range(0,pool_rows):       
        for pool_x in range(0,pool_cols):  
            pool_idx=(pool_y)*pool_cols+(pool_x)
            pools_params[pool_idx,0]=1/pool_cols*(65536/65535)
            pools_params[pool_idx,1]=lon0+pool_x/pool_cols # lon
            pools_params[pool_idx,2]=1/pool_rows
            pools_params[pool_idx,3]=lat0+pool_y/pool_rows # lat 
            pools_params[pool_idx,4]=0
            pools_params[pool_idx,5]=0             # z (temp)
            pools_params[pool_idx,6]=2     
            pools_params[pool_idx,7]=-1            # u 
            pools_params[pool_idx,8]=2     
            pools_params[pool_idx,9]=-1            # v
            pools_params[pool_idx,10]=1    
            pools_params[pool_idx,11]=0            # s
            pools_params[pool_idx,12]=1    
            pools_params[pool_idx,13]=0            # t
            pools_params[pool_idx,14]=1    
            pools_params[pool_idx,15]=0            # bs
            pools_params[pool_idx,16]=1    
            pools_params[pool_idx,17]=0            # bt
    pools_params[pool_nbr:2*pool_nbr]=pools_params[0:pool_nbr]
    pools_params[2*pool_nbr:3*pool_nbr]=pools_params[0:pool_nbr]
    pools_params[3*pool_nbr:4*pool_nbr]=pools_params[0:pool_nbr]
    return pools_params


def build_tile(lat,lon,build_dir,mesh_filename,check_for_what_next=True):
    global download_to_do_list,convert_to_do_list
    download_to_do_list=[]
    convert_to_do_list=[]
    t3=time.time()
    strlat='{:+.0f}'.format(lat).zfill(3)
    strlon='{:+.0f}'.format(lon).zfill(4)
    fargs_dsf=[lat,lon,ortho_list,\
            water_overlay,ratio_water,mesh_filename,build_dir] 
    if clean_unused_dds_and_ter_files==True:
        print("Purging old .ter files")
        if os.path.exists(build_dir+dir_sep+'terrain'):
            for oldterfile in os.listdir(build_dir+dir_sep+'terrain'):
                os.remove(build_dir+dir_sep+'terrain'+dir_sep+oldterfile)
    build_dsf_thread=threading.Thread(target=build_dsf,args=fargs_dsf)
    fargs_down=[strlat,strlon]
    download_thread=threading.Thread(target=download_textures,args=fargs_down)
    fargs_conv=[strlat,strlon,build_dir]
    convert_thread=threading.Thread(target=convert_textures,args=fargs_conv)
    try:
        application.red_flag.set(0)
        application.progress_attr.set(0) 
        application.progress_down.set(0) 
        application.progress_conv.set(0) 
    except:
        pass
    print("Start of the texture attribution process...")
    build_dsf_thread.start()
    #build_dsf_thread.join()
    if skip_downloads != True:
        if 'dar' in sys.platform:
            try:
                APL_start()
            except:
                pass
        download_thread.start()
        if skip_converts != True:
            convert_thread.start()
    build_dsf_thread.join()
    if skip_downloads != True:
        download_thread.join()
        if 'dar' in sys.platform:
            try:
                APL_stop()
            except:
                pass
        if skip_converts != True:
            convert_thread.join()
    try:
        if application.red_flag.get()==1:
            return
    except:
        pass
    if clean_unused_dds_and_ter_files==True and os.path.isdir(build_dir+dir_sep+'textures'):
        print("Purging non necessary .dds files")
        for oldfilename in os.listdir(build_dir+dir_sep+'textures'):
            try:
                [oldfilenamebase,oldfilenameext]=oldfilename.split('.')
            except:
                continue
            if oldfilenameext!='dds':
                    continue
            if os.path.isfile(build_dir+dir_sep+'terrain'+dir_sep+oldfilenamebase+'.ter'):
                continue
            if os.path.isfile(build_dir+dir_sep+'terrain'+dir_sep+oldfilenamebase+'_overlay.ter'):
                continue
            if os.path.isfile(build_dir+dir_sep+'terrain'+dir_sep+oldfilenamebase+'_sea_overlay.ter'):
                continue
            # if we have reached here we are facing a dds which is no longer need and therefore we delete it
            print("  -> removing "+oldfilename)
            os.remove(build_dir+dir_sep+'textures'+dir_sep+oldfilename)
    if clean_tmp_files==True:
        clean_temporary_files(build_dir,['POLY','ELE'])                                                 
    else:
        clean_temporary_files(build_dir,['ELE'])
    print('\nCompleted in '+str('{:.2f}'.format(time.time()-t3))+\
              'sec.')
    print('_____________________________________________________________'+\
            '____________________________________')
    try:
        if not check_for_what_next:
            return
        comp_func = application.comp_func.get()
        print('\n')
        shutdown=True
        if comp_func=='Exit program':
            for i in range(0, shutdown_timer-1):
                if application.red_flag.get()==1:
                    shutdown=False
                    print('\nExit timer interrupted.')
                    break;
                if i % shutd_msg_interval == 0:
                    print('Closing program in '+str(shutdown_timer-i)+' seconds ...')
                time.sleep(1)
            if shutdown==True:
                print('\nClosing program now ...')
                application.quit()
        elif comp_func=='Shutdown computer':
            for i in range(0, shutdown_timer-1):
                if application.red_flag.get()==1:
                    shutdown=False
                    print('\nShutdown timer interrupted.')
                    break;
                if i % shutd_msg_interval == 0:
                    print('Shutting down computer in '+str(shutdown_timer-i)+' seconds ...')
                time.sleep(1)
            if shutdown==True:
                print('\nShutting down computer now ...')
                os.system(shutdown_cmd)
    except:
        pass
    return
##############################################################################


##############################################################################
def build_overlay(lat,lon,file_to_sniff):
    strlat='{:+.0f}'.format(lat).zfill(3)
    strlon='{:+.0f}'.format(lon).zfill(4)
    strlatround='{:+.0f}'.format(floor(lat/10)*10).zfill(3)
    strlonround='{:+.0f}'.format(floor(lon/10)*10).zfill(4)
    t_ov=time.time()
    file_to_sniff_loc=Ortho4XP_dir+dir_sep+"tmp"+dir_sep+strlat+strlon+'.dsf'
    print("-> Making a copy of the original overlay DSF in tmp dir")
    os.system(copy_cmd + '  "'+file_to_sniff+'" "'+file_to_sniff_loc+'"')
    file = open(file_to_sniff_loc,'rb')
    # Merci Pascal P. pour cette élégante solution !
    dsfid = file.read(2).decode('ascii')
    file.close()
    if dsfid == '7z':
        print("-> The original DSF is a 7z archive, uncompressing...")
        os.system(rename_cmd+'"'+file_to_sniff_loc+'" "'+file_to_sniff_loc+'.7z" '+\
              devnull_rdir)
        os.system(unzip_cmd+' e -o'+Ortho4XP_dir+dir_sep+'tmp'+' "'+\
              file_to_sniff_loc+'.7z"')
    if 'dar' in sys.platform:
        dsftool_cmd=Ortho4XP_dir+dir_sep+"Utils"+dir_sep+"DSFTool.app "
    elif 'win' in sys.platform:
        dsftool_cmd=Ortho4XP_dir+dir_sep+"Utils"+dir_sep+"DSFTool.exe "
    else:
        dsftool_cmd=Ortho4XP_dir+dir_sep+"Utils"+dir_sep+"DSFTool "
    print("-> Converting the copy to text format")
    dsfconvertcmd=[dsftool_cmd.strip(),' -dsf2text '.strip(),file_to_sniff_loc,Ortho4XP_dir+dir_sep+'tmp'+dir_sep+'tmp_dsf.txt']
    fingers_crossed=subprocess.Popen(dsfconvertcmd,stdout=subprocess.PIPE,bufsize=0)
    while True:
        line = fingers_crossed.stdout.readline()
        if not line: 
            break
        else:
            print('     '+line.decode("utf-8")[:-1])
    print("-> Expurging the mesh and the beach polygons from the text DSF")
    f=open(Ortho4XP_dir+dir_sep+'tmp'+dir_sep+'tmp_dsf.txt','r')
    g=open(Ortho4XP_dir+dir_sep+'tmp'+dir_sep+'tmp_dsf_without_mesh.txt','w')
    terrain_list=[]
    line=f.readline()
    g.write('PROPERTY sim/overlay 1\n')
    while line!='':
        if 'PROPERTY' in line:
            g.write(line)
        elif 'TERRAIN_DEF' in line:
            terrain_list.append(line.split()[1])
        elif 'POLYGON_DEF' in line:
            g.write(line)
        elif 'NETWORK_DEF' in line:
            g.write(line)
        elif 'BEGIN_POLYGON 0' in line:
            while 'END_POLYGON' not in line:
                line=f.readline()
        elif 'BEGIN_POLYGON' in line:
            while 'END_POLYGON' not in line:
                g.write(line)
                line=f.readline()
            g.write(line)
        elif 'BEGIN_SEGMENT' in line:
            while 'END_SEGMENT' not in line:
                g.write(line)
                line=f.readline()
            g.write(line)
        elif 'BEGIN_PATCH' in line:
            items=line.split()
            overlay_flag=True if items[-2]=='2' else False
            terrain_type=int(items[1])
            overlay_flag=True #!!! DISABLED ON PURPOSE !!!
        elif 'BEGIN_PRIMITIVE' in line:
            if overlay_flag: 
                while 'END_PRIMITIVE' not in line:
                    line=f.readline()
            else:
                primitive_type=line.split()[1] 
                if primitive_type=='0':
                    while True:
                        line=f.readline()
                        if 'END_PRIMITIVE' in line: break
                        [lon1,lat1]=line.split()[1:3]
                        line=f.readline()
                        [lon2,lat2]=line.split()[1:3]
                        line=f.readline()
                        [lon3,lat3]=line.split()[1:3]
                        px1=int((float(lon1)-lon)*raster_resolution)
                        px2=int((float(lon2)-lon)*raster_resolution)
                        px3=int((float(lon3)-lon)*raster_resolution)
                        py1=int((lat+1-float(lat1))*raster_resolution)
                        py2=int((lat+1-float(lat2))*raster_resolution)
                        py3=int((lat+1-float(lat3))*raster_resolution)
                        terrain_draw.polygon([(px1,py1),(px2,py2),(px3,py3)],fill=terrain_type)
                elif primitive_type=='1':
                    line=f.readline()
                    [lon1,lat1]=line.split()[1:3]
                    line=f.readline()
                    [lon2,lat2]=line.split()[1:3]
                    while True:
                        line=f.readline() 
                        if 'END_PRIMITIVE' in line: break
                        [lon3,lat3]=line.split()[1:3]
                        px1=int((float(lon1)-lon)*raster_resolution)
                        px2=int((float(lon2)-lon)*raster_resolution)
                        px3=int((float(lon3)-lon)*raster_resolution)
                        py1=int((lat+1-float(lat1))*raster_resolution)
                        py2=int((lat+1-float(lat2))*raster_resolution)
                        py3=int((lat+1-float(lat3))*raster_resolution)
                        terrain_draw.polygon([(px1,py1),(px2,py2),(px3,py3)],fill=terrain_type)
                        [lon1,lat1]=[lon2,lat2]
                        [lon2,lat2]=[lon3,lat3]
                else:
                    print("Oscar, you need to encode type 2 primitives as well !!!!!!!!!!!!!!!!!!")
        else:
            pass
        line=f.readline()
    f.close()
    g.close()
    print("-> Converting back the text DSF to binary format")
    dsfconvertcmd=[dsftool_cmd.strip(),' -text2dsf '.strip(),Ortho4XP_dir+dir_sep+\
              'tmp'+dir_sep+'tmp_dsf_without_mesh.txt',Ortho4XP_dir+\
              dir_sep+'tmp'+dir_sep+'tmp_dsf_without_mesh.dsf'] 
    fingers_crossed=subprocess.Popen(dsfconvertcmd,stdout=subprocess.PIPE,bufsize=0)
    while True:
        line = fingers_crossed.stdout.readline()
        if not line: 
            break
        else:
            print('     '+line.decode("utf-8")[:-1])
    dest_dir=Ortho4XP_dir+dir_sep+'yOrtho4XP_Overlays'+dir_sep+'Earth nav data'+dir_sep+\
            strlatround+strlonround
    print("-> Coping the final overlay DSF in "+dest_dir) 
    if not os.path.exists(dest_dir):
        os.makedirs(dest_dir)
    #h=open(dest_dir+dir_sep+'terrain_list_'+strlat+strlon+'.txt','w')
    #for terrain in terrain_list:
    #    h.write(terrain+'\n')
    #h.close()
    os.system(copy_cmd+' "'+Ortho4XP_dir+dir_sep+'tmp'+dir_sep+'tmp_dsf_without_mesh.dsf" '+\
              ' "'+dest_dir+dir_sep+strlat+strlon+'.dsf"')
    os.system(delete_cmd+' '+Ortho4XP_dir+dir_sep+'tmp'+dir_sep+'*.dsf' +devnull_rdir)
    os.system(delete_cmd+' '+Ortho4XP_dir+dir_sep+'tmp'+dir_sep+'*.txt' +devnull_rdir)
    os.system(delete_cmd+' '+Ortho4XP_dir+dir_sep+'tmp'+dir_sep+'*.raw' +devnull_rdir)
    if dsfid == '7z':
        os.system(delete_cmd+' '+Ortho4XP_dir+dir_sep+'tmp'+dir_sep+'*.7z' +devnull_rdir)
    print('\nCompleted in '+str('{:.2f}'.format(time.time()-t_ov))+\
              'sec.')
    print('_____________________________________________________________'+\
            '____________________________________')
    return
##############################################################################

##############################################################################
def build_masks(lat,lon,build_dir,mesh_filename_list,masks_zl=14):
    if legacy_masks:
        build_masks_legacy(lat,lon,build_dir,mesh_filename_list)
        return 
    t4=time.time()
    try:
        application.red_flag.set(0)
    except:
        pass
    
    strlat='{:+.0f}'.format(lat).zfill(3)
    strlon='{:+.0f}'.format(lon).zfill(4)
    dico_masks={}
    masks_dir=Ortho4XP_dir+dir_sep+"Masks"+dir_sep+strlat+strlon
    if not os.path.exists(masks_dir):
        os.makedirs(masks_dir)
    
    for mesh_filename in mesh_filename_list:
        try:
            f_mesh=open(mesh_filename,"r")
        except:
            print("Mesh file ",mesh_filename," absent.")
            continue
        for i in range(0,4):
            f_mesh.readline()
        nbr_pt_in=int(f_mesh.readline())
        pt_in=numpy.zeros(5*nbr_pt_in,'float')
        for i in range(0,nbr_pt_in):
            tmplist=f_mesh.readline().split()
            pt_in[5*i]=float(tmplist[0])
            pt_in[5*i+1]=float(tmplist[1])
            pt_in[5*i+2]=float(tmplist[2])
        for i in range(0,3):
            f_mesh.readline()
        for i in range(0,nbr_pt_in):
            tmplist=f_mesh.readline().split()
            pt_in[5*i+3]=float(tmplist[0])
            pt_in[5*i+4]=float(tmplist[1])
        for i in range(0,2): # skip 2 lines
            f_mesh.readline()
        nbr_tri_in=int(f_mesh.readline()) # read nbr of tris
        step_stones=nbr_tri_in//100
        percent=-1
        print(" Attribution process of masks buffers to water triangles for "+str(mesh_filename))
        for i in range(0,nbr_tri_in):
            if i%step_stones==0:
                percent+=1
                try:
                    application.progress_attr.set(int(percent*5/10))
                    if application.red_flag.get()==1:
                        print("Masks construction process interrupted.")
                        return
                except:
                    pass
            tmplist=f_mesh.readline().split()
            # look for the texture that will possibly cover the tri
            n1=int(tmplist[0])-1
            n2=int(tmplist[1])-1
            n3=int(tmplist[2])-1
            tri_type=tmplist[3]
            if not (tri_type in ['2','3']) and not(tri_type=='1' and use_masks_for_inland==True):
                continue
            [lon1,lat1]=pt_in[5*n1:5*n1+2]
            [lon2,lat2]=pt_in[5*n2:5*n2+2]
            [lon3,lat3]=pt_in[5*n3:5*n3+2]
            bary_lat=(lat1+lat2+lat3)/3
            bary_lon=(lon1+lon2+lon3)/3
            [til_x,til_y]=wgs84_to_texture(bary_lat,bary_lon,masks_zl,'BI')
            [til_x2,til_y2]=wgs84_to_texture(bary_lat,bary_lon,masks_zl+2,'BI')
            a=(til_x2//16)%4
            b=(til_y2//16)%4
            if str(til_x)+'_'+str(til_y) in dico_masks:
                dico_masks[str(til_x)+'_'+str(til_y)].append([lat1,lon1,lat2,lon2,lat3,lon3])
            else:
                dico_masks[str(til_x)+'_'+str(til_y)]=[[lat1,lon1,lat2,lon2,lat3,lon3]]
            if a==0: 
                if str(til_x-16)+'_'+str(til_y) in dico_masks:
                    dico_masks[str(til_x-16)+'_'+str(til_y)].append([lat1,lon1,lat2,lon2,lat3,lon3])
                else:
                    dico_masks[str(til_x-16)+'_'+str(til_y)]=[[lat1,lon1,lat2,lon2,lat3,lon3]]
                if b==0: 
                    if str(til_x-16)+'_'+str(til_y-16) in dico_masks:
                        dico_masks[str(til_x-16)+'_'+str(til_y-16)].append([lat1,lon1,lat2,lon2,lat3,lon3])
                    else:
                        dico_masks[str(til_x-16)+'_'+str(til_y-16)]=[[lat1,lon1,lat2,lon2,lat3,lon3]]
                elif b==3:
                    if str(til_x-16)+'_'+str(til_y+16) in dico_masks:
                        dico_masks[str(til_x-16)+'_'+str(til_y+16)].append([lat1,lon1,lat2,lon2,lat3,lon3])
                    else:
                        dico_masks[str(til_x-16)+'_'+str(til_y+16)]=[[lat1,lon1,lat2,lon2,lat3,lon3]]
            elif a==3:
                if str(til_x+16)+'_'+str(til_y) in dico_masks:
                    dico_masks[str(til_x+16)+'_'+str(til_y)].append([lat1,lon1,lat2,lon2,lat3,lon3])
                else:
                    dico_masks[str(til_x+16)+'_'+str(til_y)]=[[lat1,lon1,lat2,lon2,lat3,lon3]]
                if b==0: 
                    if str(til_x+16)+'_'+str(til_y-16) in dico_masks:
                        dico_masks[str(til_x+16)+'_'+str(til_y-16)].append([lat1,lon1,lat2,lon2,lat3,lon3])
                    else:
                        dico_masks[str(til_x+16)+'_'+str(til_y-16)]=[[lat1,lon1,lat2,lon2,lat3,lon3]]
                elif b==3:
                    if str(til_x+16)+'_'+str(til_y+16) in dico_masks:
                        dico_masks[str(til_x+16)+'_'+str(til_y+16)].append([lat1,lon1,lat2,lon2,lat3,lon3])
                    else:
                        dico_masks[str(til_x+16)+'_'+str(til_y+16)]=[[lat1,lon1,lat2,lon2,lat3,lon3]]
            if b==0: 
                if str(til_x)+'_'+str(til_y-16) in dico_masks:
                    dico_masks[str(til_x)+'_'+str(til_y-16)].append([lat1,lon1,lat2,lon2,lat3,lon3])
                else:
                    dico_masks[str(til_x)+'_'+str(til_y-16)]=[[lat1,lon1,lat2,lon2,lat3,lon3]]
            elif b==3:
                if str(til_x)+'_'+str(til_y+16) in dico_masks:
                    dico_masks[str(til_x)+'_'+str(til_y+16)].append([lat1,lon1,lat2,lon2,lat3,lon3])
                else:
                    dico_masks[str(til_x)+'_'+str(til_y+16)]=[[lat1,lon1,lat2,lon2,lat3,lon3]]
        f_mesh.close()
    print(" Construction of the masks")
    task_len=len(dico_masks)
    task_done=0
    for mask in dico_masks:
        task_done+=1
        try:
            application.progress_attr.set(50+int(49*task_done/task_len))
            if application.red_flag.get()==1:
                print("Masks construction process interrupted.")
                return
        except:
            pass
        [til_x,til_y]=mask.split('_')
        [latm,lonm]=gtile_to_wgs84(int(til_x),int(til_y),masks_zl)
        [px0,py0]=wgs84_to_pix(latm,lonm,masks_zl)
        px0-=1024
        py0-=1024
        masks_im=Image.new("1",(4096+2*1024,4096+2*1024),'black')
        masks_draw=ImageDraw.Draw(masks_im)
        [px1,py1]=wgs84_to_pix(lat,lon,masks_zl)
        [px2,py2]=wgs84_to_pix(lat,lon+1,masks_zl)
        [px3,py3]=wgs84_to_pix(lat+1,lon+1,masks_zl)
        [px4,py4]=wgs84_to_pix(lat+1,lon,masks_zl)
        px1-=px0
        px2-=px0
        px3-=px0
        px4-=px0
        py1-=py0
        py2-=py0
        py3-=py0
        py4-=py0
        try:
            masks_draw.polygon([(px1,py1),(px2,py2),(px3,py3),(px4,py4)],fill='white')
        except:
            #print("failed to draw rectangle")
            pass
        for [lat1,lon1,lat2,lon2,lat3,lon3] in dico_masks[mask]:
            [px1,py1]=wgs84_to_pix(lat1,lon1,masks_zl)
            [px2,py2]=wgs84_to_pix(lat2,lon2,masks_zl)
            [px3,py3]=wgs84_to_pix(lat3,lon3,masks_zl)
            px1-=px0
            px2-=px0
            px3-=px0
            py1-=py0
            py2-=py0
            py3-=py0
            try:
                masks_draw.polygon([(px1,py1),(px2,py2),(px3,py3)],fill='black')
            except:
                pass
        img_array=numpy.array(masks_im.convert("L"),dtype=numpy.uint8)
        #print(img_array.max(),img_array.min(),img_array.mean())
        if (img_array.max()==0 or img_array.min()==255):
            print("   Skipping "+str(til_y)+'_'+str(til_x)+'.png')
            continue
        else:
            print("   Creating "+str(til_y)+'_'+str(til_x)+'.png')
        ma=numpy.array(masks_im.convert("L"),dtype=numpy.bool)       
        #ma=numpy.array([[0,0,0],[0,1,0],[0,0,0]],dtype=numpy.bool)
        ma2=numpy.array(ma,dtype=numpy.bool)
        mat=numpy.array(ma.transpose(),dtype=numpy.bool)
        ma2t=numpy.array(mat,dtype=numpy.bool) 
        ma3t=numpy.zeros(mat.shape,dtype=numpy.bool) 
        if masks_zl==16:
            masks_profile=[200,170,140,130,120,110,100,90,80,70]
            for i in range(masks_width-10):
               masks_profile.append(60-int(60*i/(masks_width-10)))
        elif masks_zl==15:
            masks_profile=[200,150,120,100,80,70]
            for i in range(masks_width-6):
               masks_profile.append(60-int(60*i/(masks_width-6)))
        elif masks_zl==14:
            masks_profile=[200,140,80]
            for i in range(masks_width-3):
               masks_profile.append(60-int(60*i/(masks_width-3)))
        #masks_profile=range(254,0,-1)
        masks_profile=numpy.array(masks_profile,dtype=numpy.uint8)
        #print(masks_profile) 
        for dist in range(0,masks_width):
            #print(dist)
            if dist%2==0:
                #top=time.time()
                ma2[:-1]+=ma[1:]
                #print(time.time()-top)
                #top=time.time()
                ma2[1:]+=ma[:-1]
                #print(time.time()-top)
                #top=time.time()
                ma2t[:-1]+=mat[1:]
                #print(time.time()-top)
                #top=time.time()
                ma2t[1:]+=mat[:-1]
                #print(time.time()-top)
                #top=time.time()
                ma2t+=ma2.transpose()
                #print(time.time()-top)
                #top=time.time()
                ma2=ma2t.transpose()
                #print(time.time()-top)
                #top=time.time()
                #mat[:,:-1]+=ma[:,1:]
                #mat[:,1:]+=ma[:,:-1]
            else:
                #top=time.time()
                ma3=numpy.zeros(ma.shape,dtype=numpy.bool)
                ma3[:-1]+=ma[1:]
                #print(time.time()-top)
                #top=time.time()
                ma3[1:]+=ma[:-1]
                #print(time.time()-top)
                #top=time.time()
                ma3t=ma3.transpose()
                #print(time.time()-top)
                #top=time.time()
                ma2t[1:]+=ma3t[:-1]
                #print(time.time()-top)
                #top=time.time()
                ma2t[:-1]+=ma3t[1:]
                #print(time.time()-top)
                #top=time.time()
                ma2=ma2t.transpose()
                #print(time.time()-top)
                #top=time.time()
                del(ma3)
                #print(time.time()-top)
                #top=time.time()
                del(ma3t)
                #top=time.time()
                #ma3t*=False
                #print(time.time()-top)
                #top=time.time()
                #ma3t[:-1]+=ma2t[1:]
                #print(time.time()-top)
                #top=time.time()
                #ma3t[1:]+=ma2t[:-1]
                #print(time.time()-top)
                #top=time.time()
                #ma3=ma3t.transpose()
                #print(time.time()-top)
                #top=time.time()
                #ma2[:-1]+=ma3[1:]
                #print(time.time()-top)
                #top=time.time()
                #ma2[1:]+=ma3[:-1]
                #print(time.time()-top)
                #top=time.time()
                #ma2t=ma2.transpose()
                #print(time.time()-top)
                #top=time.time()
                #del(ma3)
                #print(time.time()-top)
                #top=time.time()
                #del(ma3t)
            img_array+=masks_profile[dist]*(ma2-ma)
            del(ma)
            del(mat)
            ma=numpy.array(ma2,dtype=numpy.bool)
            mat=numpy.array(ma2t,dtype=numpy.bool)
        img_array=numpy.array(img_array[1024:4096+1024,1024:4096+1024],dtype=numpy.uint8)
        if not (img_array.max()==0 or img_array.min()==255):
            #print("Writing ",str(til_y)+'_'+str(til_x)+'.png')
            masks_im=Image.fromarray(img_array)
            masks_im.save(masks_dir+dir_sep+str(til_y)+'_'+str(til_x)+'.png')
            masks_im.save(build_dir+dir_sep+"textures"+dir_sep+str(til_y)+'_'+str(til_x)+'.png')
            print("     Done.") 
        else:
            print("     Ends-up being discarded.")        
    try:
        application.progress_attr.set(100)
        if application.red_flag.get()==1:
            print("Masks construction process interrupted.")
            return
    except:
        pass
    print('\nCompleted in '+str('{:.2f}'.format(time.time()-t4))+\
              'sec.')
    print('_____________________________________________________________'+\
            '____________________________________')
    return
##############################################################################

##############################################################################
def build_masks_legacy(lat,lon,build_dir,mesh_filename_list):
    t4=time.time()
    try:
        application.red_flag.set(0)
    except:
        pass
    strlat='{:+.0f}'.format(lat).zfill(3)
    strlon='{:+.0f}'.format(lon).zfill(4)
    eps=0.000001
    [til_x_min,til_y_min]=wgs84_to_texture(lat+1-eps,lon+eps,14,'BI')
    [til_x_max,til_y_max]=wgs84_to_texture(lat+eps,lon+1-eps,14,'BI')
    nx=(til_x_max-til_x_min)//16+1
    ny=(til_y_max-til_y_min)//16+1
    masks_im=Image.new("1",(nx*4096,ny*4096))
    masks_draw=ImageDraw.Draw(masks_im)
    
    masks_dir=Ortho4XP_dir+dir_sep+"Masks"+dir_sep+strlat+strlon
    if not os.path.exists(masks_dir):
        os.makedirs(masks_dir)
    if not os.path.isfile(masks_dir+dir_sep+'whole_tile.png') or keep_old_pre_mask==False:
        for mesh_filename in mesh_filename_list:
            try:
                f_mesh=open(mesh_filename,"r")
            except:
                continue
            for i in range(0,4):
                f_mesh.readline()
            nbr_pt_in=int(f_mesh.readline())
            pt_in=numpy.zeros(5*nbr_pt_in,'float')
            for i in range(0,nbr_pt_in):
                tmplist=f_mesh.readline().split()
                pt_in[5*i]=float(tmplist[0])
                pt_in[5*i+1]=float(tmplist[1])
                pt_in[5*i+2]=float(tmplist[2])
            for i in range(0,3):
                f_mesh.readline()
            for i in range(0,nbr_pt_in):
                tmplist=f_mesh.readline().split()
                pt_in[5*i+3]=float(tmplist[0])
                pt_in[5*i+4]=float(tmplist[1])
            for i in range(0,2): # skip 2 lines
                f_mesh.readline()
            nbr_tri_in=int(f_mesh.readline()) # read nbr of tris
            step_stones=nbr_tri_in//100
            percent=-1
            print(" Constructing binary mask for sea water / ground from mesh file "+str(mesh_filename))
            for i in range(0,nbr_tri_in):
                if i%step_stones==0:
                    percent+=1
                    try:
                        application.progress_attr.set(int(percent*5/10))
                        if application.red_flag.get()==1:
                            print("Masks construction process interrupted.")
                            return
                    except:
                        pass
                tmplist=f_mesh.readline().split()
                # look for the texture that will possibly cover the tri
                n1=int(tmplist[0])-1
                n2=int(tmplist[1])-1
                n3=int(tmplist[2])-1
                tri_type=tmplist[3] 
                if (tri_type in ['2','3']) or (tri_type=='1' and use_masks_for_inland==True):
                    continue
                # The next would be best to mask rivers as well
                #if (tri_type in ['1','2','3']):
                #    continue
                [lon1,lat1]=pt_in[5*n1:5*n1+2]
                [lon2,lat2]=pt_in[5*n2:5*n2+2]
                [lon3,lat3]=pt_in[5*n3:5*n3+2]
                bary_lat=(lat1+lat2+lat3)/3
                bary_lon=(lon1+lon2+lon3)/3
                [til_x,til_y]=wgs84_to_texture(bary_lat,bary_lon,14,'BI')
                nxloc=(til_x-til_x_min)//16
                nyloc=(til_y-til_y_min)//16
                [s1,t1]=st_coord(lat1,lon1,til_x,til_y,14,'BI')
                [s2,t2]=st_coord(lat2,lon2,til_x,til_y,14,'BI')
                [s3,t3]=st_coord(lat3,lon3,til_x,til_y,14,'BI')
                [px1,py1]=[nxloc*4096+int(s1*4096),nyloc*4096+int((1-t1)*4096)]
                [px2,py2]=[nxloc*4096+int(s2*4096),nyloc*4096+int((1-t2)*4096)]
                [px3,py3]=[nxloc*4096+int(s3*4096),nyloc*4096+int((1-t3)*4096)]
                try:
                    masks_draw.polygon([(px1,py1),(px2,py2),(px3,py3)],fill='white')
                except:
                    pass
            f_mesh.close()
        masks_im.save(masks_dir+dir_sep+'whole_tile.png')
        del(masks_im)
    if not use_gimp:
        print(" Blur of size masks_width applied to the binary mask...")
        masks_im=Image.open(masks_dir+dir_sep+'whole_tile.png').convert("L")
        img_array=numpy.array(masks_im,dtype=numpy.uint8)
        #kernel=numpy.ones(int(masks_width))/int(masks_width)
        kernel=numpy.array(range(1,2*masks_width))
        kernel[masks_width:]=range(masks_width-1,0,-1)
        kernel=kernel/masks_width**2
        for i in range(0,len(img_array)):
            img_array[i]=numpy.convolve(img_array[i],kernel,'same')
        img_array=img_array.transpose() 
        for i in range(0,len(img_array)):
            img_array[i]=numpy.convolve(img_array[i],kernel,'same')
        img_array=img_array.transpose()
        img_array=2*numpy.minimum(img_array,127) #*numpy.ones(img_array.shape)) 
        img_array=numpy.array(img_array,dtype=numpy.uint8)
        masks_im=Image.fromarray(img_array)
        masks_im.save(masks_dir+dir_sep+'whole_tile_blured.png')
    else: #use_gimp
        print(" Gaussian blur and level adjustment applied to the binary mask with Gimp...")
        if ('dar' in sys.platform) or ('win' not in sys.platform):   # Mac and Linux
            os.system(gimp_cmd+" -i -c -b '(blurX "+' "'+masks_dir+dir_sep+\
                'whole_tile.png" '+str(masks_width)+' "'+masks_dir+dir_sep+\
                'whole_tile_blured.png")'+"' -b '(gimp-quit 0)' ")
        else: # Windows specific
            tmpf=open('batchgimp.bat','w')
            tmpcmd='"'+gimp_cmd+'" '+\
                   '-i -c -b "(blurX \\\"'+Ortho4XP_dir+'\\\\Masks\\\\'+strlat+strlon+'\\\\whole_tile.png\\\" '+\
                   str(masks_width)+' \\\"'+Ortho4XP_dir+'\\\\Masks\\\\'+strlat+strlon+'\\\\whole_tile_blured.png\\\")"'+\
                   ' -b "(gimp-quit 0)"'
            tmpf.write(tmpcmd)
            tmpf.close()
            os.system('batchgimp.bat')
            os.system(delete_cmd+' batchgimp.bat')
        try:
            masks_im=Image.open(masks_dir+dir_sep+'whole_tile_blured.png')
        except:
            print("\nGimp is either not present on your system, or didn't configure its")
            print("access command correctly, or it has no access to the blurX script-fu.")
            print("Check in the manual for testing instructions.")
            print("\nFailure.")
            print('_____________________________________________________________'+\
            '____________________________________')
            try:
                application.progress_attr.set(0)
            except:
                pass
            return
    try:
        application.progress_attr.set(90)
        if application.red_flag.get()==1:
            print("Masks construction process interrupted.")
            return
    except:
        pass
    print(" Purging old masks files if needed.") 
    for oldmaskfile in os.listdir(masks_dir):
        if 'tile' in oldmaskfile:
            continue
        else:
            os.remove(masks_dir+dir_sep+oldmaskfile)
    print(" Spitting tile mask into ZL14 based submasks and skipping black ones.")
    if not os.path.exists(build_dir+dir_sep+"textures"):
        os.makedirs(build_dir+dir_sep+"textures")
    for nxloc in range(0,nx):
        for nyloc in range(0,ny):
            box=(nxloc*4096,nyloc*4096,(nxloc+1)*4096,(nyloc+1)*4096)
            tex_im=masks_im.crop(box)
            if tex_im.getextrema()[1]>=10:
                tex_im.save(masks_dir+dir_sep+str(til_y_min+nyloc*16)+'_'+str(til_x_min+nxloc*16)+'.png')
                tex_im.save(build_dir+dir_sep+"textures"+dir_sep+str(til_y_min+nyloc*16)+'_'+str(til_x_min+nxloc*16)+'.png')
    try:
        application.progress_attr.set(100)
        if application.red_flag.get()==1:
            print("Masks construction process interrupted.")
            return
    except:
        pass
    print('\nCompleted in '+str('{:.2f}'.format(time.time()-t4))+\
              'sec.')
    print('_____________________________________________________________'+\
            '____________________________________')
    return
##############################################################################


##############################################################################
def build_tile_list(tile_list,build_dir_option,read_config,use_existing_mesh,bbmasks,bboverlays):
    global ortho_list,zone_list,default_website,default_zl 
    nbr_tiles=len(tile_list)
    n=1
    for tile in tile_list:
        if application.red_flag.get()==1:
            print("\nBatch build process interrupted.")
            print('_____________________________________________________________'+\
                  '____________________________________')
            return
        [lat,lon]=tile
        strlat='{:+.0f}'.format(lat).zfill(3)
        strlon='{:+.0f}'.format(lon).zfill(4)
        if build_dir_option=='':
            build_dir=Ortho4XP_dir+dir_sep+'Tiles'+dir_sep+'zOrtho4XP_'+strlat+strlon
        else:
            if build_dir_option[-1]=='/':
                build_dir=build_dir_option[:-1]+dir_sep+'zOrtho4XP_'+strlat+strlon
            else:
                build_dir=build_dir_option
        application.lat.set(lat)
        application.lon.set(lon)
        zone_list=[]
        ortho_list=[]
        if read_config:
            application.read_cfg()
        if not use_existing_mesh:
            print("\nTile "+str(n)+" / "+str(nbr_tiles))
            print("\nStep 1 : Building OSM and patch data for tile "+strlat+strlon+" : ")
            print("--------\n")
            build_poly_file(lat,lon,water_option,build_dir,airport_website=default_website)
            if application.red_flag.get()==1:
                print("\nBatch build process interrupted.")
                print('_____________________________________________________________'+\
                      '____________________________________')
                return
            print("\nTile "+str(n)+" / "+str(nbr_tiles))
            print("\nStep 2 : Building mesh for tile "+strlat+strlon+" : ")
            print("--------\n")
            build_mesh(lat,lon,build_dir)
            if application.red_flag.get()==1:
                print("\nBatch build process interrupted.")
                print('_____________________________________________________________'+\
                      '____________________________________')
                return
        mesh_filename = build_dir+dir_sep+'Data'+strlat+strlon+".mesh"
        if os.path.isfile(mesh_filename)!=True:
            if default_website!='None':
                print("The mesh of Tile "+strlat+strlon+" was not found, skipping that one...")
            else: # Landclass base mesh
                base_sniff_dir=application.sniff_dir_entry.get()
                strlatround='{:+.0f}'.format(floor(lat/10)*10).zfill(3)
                strlonround='{:+.0f}'.format(floor(lon/10)*10).zfill(4)
                file_to_sniff=base_sniff_dir+dir_sep+"Earth nav data"+dir_sep+\
                      strlatround+strlonround+dir_sep+strlat+strlon+'.dsf'
                if not os.path.isfile(file_to_sniff):
                    print('\nFailure : there is no file to sniff from at the indicated place.')
                    print('_____________________________________________________________'+\
                     '____________________________________')
                else:
                    print("\nTile "+str(n)+" / "+str(nbr_tiles))
                    dem_alternative=application.custom_dem_entry.get()
                    print("\nTranscoding Tile "+strlat+strlon+" : ")
                    print("------------------------\n")
                    re_encode_dsf(lat,lon,build_dir,file_to_sniff,keep_orig_zuv,dem_alternative,seven_zip)
            
            try:
                application.earth_window.canvas.delete(application.earth_window.dico_tiles_todo[str(lat)+'_'+str(lon)]) 
                application.earth_window.dico_tiles_todo.pop(str(lat)+'_'+str(lon),None)
                application.earth_window.refresh()
            except:
                pass
                #print("I could not update the earth tile window, perhaps you closed it ?")
            n+=1 
            continue
        if bbmasks:
            print("\nTile "+str(n)+" / "+str(nbr_tiles))
            print("\nStep 2.5 : Building masks for tile "+strlat+strlon+" : ")
            print("--------\n")
            if complex_masks==False:
                mesh_filename_list=[mesh_filename]
            else:
                mesh_filename_list=[]
                for closelat in [lat-1,lat,lat+1]:
                    for closelon in [lon-1,lon,lon+1]:
                        strcloselat='{:+.0f}'.format(closelat).zfill(3)
                        strcloselon='{:+.0f}'.format(closelon).zfill(4)
                        closemesh_filename=build_dir+dir_sep+'..'+dir_sep+'zOrtho4XP_'+strcloselat+strcloselon+\
                               dir_sep+'Data'+strcloselat+strcloselon+".mesh"
                        if os.path.isfile(closemesh_filename):
                            mesh_filename_list.append(closemesh_filename)
                            continue
                        # all tiles in the same dir ?, lets try
                        closemesh_filename=build_dir+dir_sep+'Data'+strcloselat+strcloselon+".mesh"
                        if os.path.isfile(closemesh_filename):
                            mesh_filename_list.append(closemesh_filename)
                            continue
            build_masks(lat,lon,build_dir,mesh_filename_list,maskszl)
        if application.red_flag.get()==1:
            print("\nBatch build process interrupted.")
            print('_____________________________________________________________'+\
                  '____________________________________')
            return
        ortho_list=zone_list[:]
        if default_website!='None':
            ortho_list.append([[lat,lon,lat,lon+1,lat+1,lon+1,lat+1,lon,lat,lon],\
                    str(default_zl),str(default_website)])
        application.write_cfg()
        print("\nTile "+str(n)+" / "+str(nbr_tiles))
        print("\nStep 3 : Building Tile "+strlat+strlon+" : ")
        print("--------\n")
        build_tile(lat,lon,build_dir,mesh_filename,False)
        if application.red_flag.get()==1:
            print("\nBatch build process interrupted.")
            print('_____________________________________________________________'+\
                      '____________________________________')
            return
        if bboverlays:
            print("\nIndependent Step  : Building of an Overlay DSF from third party data : ")
            print("-------------------\n")
            base_sniff_dir=application.sniff_dir_entry.get()
            strlatround='{:+.0f}'.format(floor(lat/10)*10).zfill(3)
            strlonround='{:+.0f}'.format(floor(lon/10)*10).zfill(4)
            file_to_sniff=base_sniff_dir+dir_sep+"Earth nav data"+dir_sep+\
                      strlatround+strlonround+dir_sep+strlat+strlon+'.dsf'
            if not os.path.isfile(file_to_sniff):
                print('\nFailure : there is no file to sniff from at the indicated place.')
                print('_____________________________________________________________'+\
                 '____________________________________')
            else:
                build_overlay(lat,lon,file_to_sniff)
        try:
            application.earth_window.canvas.delete(application.earth_window.dico_tiles_todo[str(lat)+'_'+str(lon)]) 
            application.earth_window.dico_tiles_todo.pop(str(lat)+'_'+str(lon),None)
            application.earth_window.refresh()
        except:
            pass
            #print("I could not update the earth tile window, perhaps you closed it ?")
        n+=1

     # --> mth
    try:
        comp_func = application.comp_func.get()
        print('\n')
        shutdown=True
        if comp_func=='Exit program':
            for i in range(0, shutdown_timer-1):
                if application.red_flag.get()==1:
                    shutdown=False
                    print('\nExit timer interrupted.')
                    break;
                if i % shutd_msg_interval == 0:
                    print('Closing program in '+str(shutdown_timer-i)+' seconds ...')
                time.sleep(1)
            if shutdown==True:
                print('\nClosing program now ...')
                application.quit()
        elif comp_func=='Shutdown computer':
            for i in range(0, shutdown_timer-1):
                if application.red_flag.get()==1:
                    shutdown=False
                    print('\nShutdown timer interrupted.')
                    break;
                if i % shutd_msg_interval == 0:
                    print('Shutting down computer in '+str(shutdown_timer-i)+' seconds ...')
                time.sleep(1)
            if shutdown==True:
                print('\nShutting down computer now ...')
                os.system(shutdown_cmd)
    except:
        pass
    # <-- mth
    return
##############################################################################


##############################################################################
def in_bbox(point,bbox):
    return (point[0] >= bbox[0]) and (point[0] <= bbox[1]) and (point[1]>=bbox[2]) and (point[1]<=bbox[3])
##############################################################################

##############################################################################
def compute_bbox(poly):
    latmin=90
    latmax=-90
    lonmin=180
    lonmax=-180
    for lat,lon in zip(poly[::2],poly[1::2]):
        latmin = lat if lat<latmin else latmin
        latmax = lat if lat>latmax else latmax     
        lonmin = lon if lon<lonmin else lonmin
        lonmax = lon if lon>lonmax else lonmax
    return [latmin-0.02,latmax+0.02,lonmin-0.02,lonmax+0.02]      
##############################################################################

##############################################################################
def point_in_polygon(point,polygon):
    '''
    This procedures determines wether the input point belongs to the 
    polygon. The algorithm is based on the computation of the index 
    of the boundary of the polygon with respect to the point.
    A point is a list of 2 floats and a polygon is a list of 2N floats, N>=3,   
    and the first two floats equal the last two ones.  
    '''
    total_winding_nbr=0
    quadrants=[]
    for j in range(0,len(polygon)//2):
        if polygon[2*j] >= point[0]:
            if polygon[2*j+1] >= point[1]:
                quadrants.append(1)
            else:
                quadrants.append(4)
        else:
            if polygon[2*j+1] >= point[1]:
                quadrants.append(2)
            else:
                quadrants.append(3)
    winding_nbr=0
    for k in range(0,len(quadrants)-1):
        change=quadrants[k+1]-quadrants[k]
        if change in [1,-1,0]:
            winding_nbr += change
        elif change in [-3,3]:
            winding_nbr += (-1)*change/3
        elif change in [-2,2]:
            if (polygon[2*k]-point[0])*(polygon[2*k+3]-point[1])\
-(polygon[2*k+1]-point[1])*(polygon[2*k+2]-point[0])>=0:
                winding_nbr+=2
            else:
                winding_nbr+=-2
    change=quadrants[0]-quadrants[len(quadrants)-1]
    if change in [1,-1,0]:
        winding_nbr += change
    elif change in [-3,3]:
        winding_nbr += (-1)*change/3
    elif change in [-2,2]:
        if (polygon[2*len(quadrants)-2]-point[0])*(polygon[1]\
-point[1])-(polygon[2*len(quadrants)-1]-point[1])*(polygon[0]-point[0])>=0:
            winding_nbr+=2
        else:
            winding_nbr+=-2
    total_winding_nbr+=winding_nbr/4
    if total_winding_nbr == 0:
        return False
    else:
        return True
##############################################################################


##############################################################################
def do_overlap(pol1,pol2):
    for x,y in zip(pol1[::2],pol1[1::2]):
        if point_in_polygon([x,y],pol2): return True
    for x,y in zip(pol2[::2],pol2[1::2]):
        if point_in_polygon([x,y],pol1): return True
    for x1,y1,x2,y2 in zip(pol1[:-2:2],pol1[1:-1:2],pol1[2::2],pol1[3::2]):
        for x3,y3,x4,y4 in zip(pol2[:-2:2],pol2[1:-1:2],pol2[2::2],pol2[3::2]):
            if do_intersect_transverse([x1,y1],[x2,y2],[x3,y3],[x4,y4]):
                return True
    return False
##############################################################################
         
##############################################################################
def do_intersect_transverse(a,b,c,d):
    return counterclockwise(a,c,d)!=counterclockwise(b,c,d)\
            and counterclockwise(a,b,c) != counterclockwise(a,b,d)
##############################################################################

##############################################################################
def counterclockwise(a,b,c):
    return (c[1]-a[1])*(b[0]-a[0])>(b[1]-a[1])*(c[0]-a[0])
##############################################################################


##############################################################################
# distance squared from a point "point" to the line through "p1" et "p2"
##############################################################################
def point_to_line_distsquared(point,point1,point2):
    p0=point[0]-point1[0]
    p1=point[1]-point1[1]
    q0=point2[0]-point1[0]
    q1=point2[1]-point1[1]
    n2=q0**2+q1**2
    if n2<1e-12:
        return p0**2+p1**2
    return p0**2+p1**2-(p0*q0+p1*q1)**2/n2 
##############################################################################     



##############################################################################
def ramer_douglas_peucker(polygon,tol):
    dmax2=0
    cut=-1
    for i in range(1,len(polygon)-1):
       d2 = point_to_line_distsquared(polygon[i],polygon[0],polygon[-1])
       if d2 > dmax2:
           cut=i
           dmax2=d2
    if dmax2 > tol**2:
        r1=ramer_douglas_peucker(polygon[:cut+1],tol)
        r2=ramer_douglas_peucker(polygon[cut:],tol)
        return r1[:-1]+r2
    else:
        return [polygon[0],polygon[-1]]
##############################################################################    


         
        
##############################################################################
def clean_temporary_files(build_dir,steps):
    for step in steps:
        if step=='OSM':
            for f in os.listdir(build_dir):
                if 'OSM_' in f:
                    os.remove(os.path.join(build_dir,f))
        elif step=='POLY':
            for f in os.listdir(build_dir):
                if ('.poly' in f) or ('.apt' in f):
                    os.remove(os.path.join(build_dir,f))
        elif step=='ELE':
            for f in os.listdir(build_dir):
                if ('.ele' in f) or ('.node' in f) or ('.alt' in f):
                    os.remove(os.path.join(build_dir,f))
        elif step=='MESH':
            for f in os.listdir(build_dir):
                if ('.mesh' in f):
                    os.remove(os.path.join(build_dir,f))
    return
##############################################################################





##############################################################################
class Earth_Preview_window(Toplevel):
    
    dico_old_stuff={}
    earthzl=6 
    resolution=2**earthzl*256
    nx0=0
    ny0=0
    
    def __init__(self):
        Toplevel.__init__(self)
        self.title('Tiles collection')
        toplevel = self.winfo_toplevel()
        try:
        # On MS Windows one can set the "zoomed" state.
            toplevel.wm_state('zoomed')
        except:
            w = self.winfo_screenwidth()
            h = self.winfo_screenheight() - 60
            geom_string = "%dx%d+0+0" % (w,h)
            toplevel.wm_geometry(geom_string) 
        self.columnconfigure(1,weight=1)
        self.rowconfigure(0,weight=1)
    
        # Constants/Variable
        self.dico_tiles_todo={}
        self.dico_tiles_done={}

        self.latlon         = StringVar()
        self.ptc            = IntVar()
        self.ptc.set(0)
        self.uem            = IntVar()
        self.uem.set(0)
        self.bbm            = IntVar()
        self.bbm.set(0)
        self.bbo            = IntVar()
        self.bbo.set(0)
 
    
        # Frames
        self.frame_left   =  Frame(self, border=4, relief=RIDGE,bg='light green')
        self.frame_right  =  Frame(self, border=4, relief=RIDGE,bg='light green')

        # Frames properties
        self.frame_right.rowconfigure(0,weight=1)
        self.frame_right.columnconfigure(0,weight=1)
    
        # Frames placement
        self.frame_left.grid(row=0,column=0,sticky=N+S+W+E)
        self.frame_right.grid(row=0,rowspan=60,column=1,sticky=N+S+W+E)

        # Widgets
        self.infotop        =  Label(self.frame_left,text="Four buttons below apply\nto active lat/lon only",bg="light green")
        self.deltile_btn      =  Button(self.frame_left,text='  Delete Tile   ',command=self.delete_tile)
        self.delosm_btn       =  Button(self.frame_left,text='  Delete OSM    ',command=self.delete_osm)
        self.delortho_btn     =  Button(self.frame_left,text='  Delete Ortho  ',command=self.delete_ortho)
        self.delall_btn       =  Button(self.frame_left,text='  Delete All    ',command=self.delete_all)
        self.infomid          =  Label(self.frame_left,text="---------------\nAll = OSM or Ortho or Tiles",bg="light green")
        self.toggle_old_btn   =  Button(self.frame_left,text='Toggle all stuff',command=self.toggle_old_stuff)
        self.infomid2         =  Label(self.frame_left,text="---------------\nBuild multiple tiles at once :",bg="light green")
        self.check1           =  Checkbutton(self.frame_left,text='Per tile config',anchor=W,\
                                   variable=self.ptc,bg="light green",activebackground="light green",highlightthickness=0)
        self.check2           =  Checkbutton(self.frame_left,text='Use existing mesh',anchor=W,\
                                   variable=self.uem,bg="light green",activebackground="light green",highlightthickness=0)
        self.check3           =  Checkbutton(self.frame_left,text='Build masks',anchor=W,\
                                   variable=self.bbm,bg="light green",activebackground="light green",highlightthickness=0)
        self.check4           =  Checkbutton(self.frame_left,text='Build overlays',anchor=W,\
                                   variable=self.bbo,bg="light green",activebackground="light green",highlightthickness=0)
        self.build_btn        =  Button(self.frame_left,text='  Batch Build   ',command=self.batch_build)
        self.refresh_btn      =  Button(self.frame_left,text='     Refresh    ',command=self.refresh)
        self.exit_btn         =  Button(self.frame_left,text='      Exit      ',command=self.save_loc_and_exit)
        self.shortcuts        =  Label(self.frame_left,text="Shortcuts :\n-------------------\nR-Click+hold=move map\nDouble-click=select active lat/lon\nShift+click=add for batch build\nCtrl+click= link in Custom Scenery\n\nActive lat/lon\n---------------------",bg="light green")
        self.latlon_entry     =  Entry(self.frame_left,width=8,bg="white",fg="blue",textvariable=self.latlon)
        self.canvas           =  Canvas(self.frame_right,bd=0)

        # Placement of Widgets
        self.shortcuts.grid(row=13,column=0,padx=5,pady=5,sticky=N+S+E+W)
        self.latlon_entry.grid(row=14,column=0,padx=5,pady=5,sticky=N+S)
        self.infotop.grid(row=15,column=0,padx=5,pady=5,sticky=N+S+E+W)
        self.deltile_btn.grid(row=16,column=0,padx=5,pady=5,sticky=N+S+E+W)
        self.delosm_btn.grid(row=17,column=0,padx=5,pady=5,sticky=N+S+E+W)
        self.delortho_btn.grid(row=18,column=0,padx=5,pady=5,sticky=N+S+E+W)
        self.delall_btn.grid(row=19,column=0,padx=5,pady=5,sticky=N+S+E+W)
        self.infomid.grid(row=20,column=0,padx=5,pady=5,sticky=N+S+E+W)
        self.toggle_old_btn.grid(row=21,column=0,padx=5,pady=5,sticky=N+S+E+W)
        self.infomid2.grid(row=22,column=0,padx=5,pady=5,sticky=N+S+E+W)
        self.check1.grid(row=23,column=0,padx=5,pady=5,sticky=N+S+E+W)
        self.check2.grid(row=24,column=0,padx=5,pady=5,sticky=N+S+E+W)
        self.check3.grid(row=25,column=0,padx=5,pady=5,sticky=N+S+E+W)
        self.check4.grid(row=26,column=0,padx=5,pady=5,sticky=N+S+E+W)
        self.build_btn.grid(row=27,column=0,padx=5,pady=5,sticky=N+S+E+W)
        self.refresh_btn.grid(row=28,column=0,padx=5,pady=5,sticky=N+S+E+W)
        self.exit_btn.grid(row=29,column=0,padx=5,pady=5,sticky=N+S+E+W)
        self.canvas.grid(row=0,column=0,sticky=N+S+E+W)     
        
        self.init_canvas()
        self.refresh()
        
    def init_canvas(self):
        self.canvas.config(scrollregion=(1,1,2**self.earthzl*256-1,2**self.earthzl*256-1)) #self.canvas.bbox(ALL))
        try:
            fpos=open("last_map_position.txt","r")
            [x0,y0]=fpos.readline().split()
            x0=float(x0)
            y0=float(y0)
            fpos.close()
            self.canvas.xview_moveto(x0/self.resolution)
            self.canvas.yview_moveto(y0/self.resolution)
        except:
            self.canvas.xview_moveto(0.45)
            self.canvas.yview_moveto(0.3)
            x0=self.canvas.canvasx(0)
            y0=self.canvas.canvasy(0)
        if x0<0: x0=0
        if y0<0: y0=0 
        self.nx0=int((8*x0)//self.resolution)
        self.ny0=int((8*y0)//self.resolution)
        self.canvas.bind("<ButtonPress-3>", self.scroll_start)
        self.canvas.bind("<B3-Motion>", self.scroll_move)
        self.canvas.bind("<Double-Button-1>",self.select_tile)
        self.canvas.bind("<Shift-ButtonPress-1>",self.add_tile)
        self.canvas.bind("<Control-ButtonPress-1>",self.toggle_to_custom)
        self.canvas.focus_set()
        self.draw_canvas(self.nx0,self.ny0) 
        return
    
    def set_working_dir(self):
        if application.build_dir_entry.get()=='':
            self.working_dir=Ortho4XP_dir+dir_sep+'Tiles'
            self.working_type='legacy'
        else:
            self.working_dir=application.build_dir_entry.get()
            if self.working_dir[-1]=='/':
                self.working_dir=self.working_dir[:-1]
                self.working_type='legacy'
            else:
                self.working_type='onedir'

    def preview_existing_tiles(self):
        if not self.dico_tiles_done=={}:
            for tile in self.dico_tiles_done:
                self.canvas.delete(self.dico_tiles_done[tile])
            self.dico_tiles_done={}
        if self.working_type=='legacy':
            for dirname in os.listdir(self.working_dir):
                if "zOrtho4XP_" in dirname:
                    try:
                        strlat=dirname[-7:-4]
                        strlon=dirname[-4:]
                        lat=int(strlat)
                        lon=int(strlon)
                        strlatround='{:+.0f}'.format(floor(lat/10)*10).zfill(3)
                        strlonround='{:+.0f}'.format(floor(lon/10)*10).zfill(4)
                    except:
                        continue                     
                    [x0,y0]=wgs84_to_pix(lat+1,lon,self.earthzl)
                    [x1,y1]=wgs84_to_pix(lat,lon+1,self.earthzl)
                    if os.path.isfile(self.working_dir+dir_sep+dirname+dir_sep+"Earth nav data"+dir_sep+strlatround+strlonround+dir_sep+strlat+strlon+'.dsf'):
                        self.dico_tiles_done[str(lat)+'_'+str(lon)]=self.canvas.create_rectangle(x0,y0,x1,y1,fill='blue',stipple='gray12')
                        link=Custom_scenery_dir+dir_sep+Custom_scenery_prefix+'zOrtho4XP_'+strlat+strlon
                        if os.path.isdir(link):
                            if os.path.samefile(os.path.realpath(link),os.path.realpath(self.working_dir+dir_sep+'zOrtho4XP_'+strlat+strlon)):
                                self.canvas.itemconfig(self.dico_tiles_done[str(lat)+'_'+str(lon)],stipple='gray50')
        elif self.working_type=='onedir' and os.path.exists(self.working_dir+dir_sep+'Earth nav data'):
            for dirname in os.listdir(self.working_dir+dir_sep+'Earth nav data'):
                for filename in os.listdir(self.working_dir+dir_sep+'Earth nav data'+dir_sep+dirname):
                    try:
                        lat=int(filename[0:3])   
                        lon=int(filename[3:7])              
                    except:
                        continue
                    [x0,y0]=wgs84_to_pix(lat+1,lon,self.earthzl)
                    [x1,y1]=wgs84_to_pix(lat,lon+1,self.earthzl)
                    self.dico_tiles_done[str(lat)+'_'+str(lon)]=self.canvas.create_rectangle(x0,y0,x1,y1,fill='blue',stipple='gray12')
            link=Custom_scenery_dir+dir_sep+Custom_scenery_prefix+'zOrtho4XP_'+os.path.basename(self.working_dir)
            if os.path.isdir(link):
                if os.path.samefile(os.path.realpath(link),os.path.realpath(self.working_dir)):
                    for tile in self.dico_tiles_done:
                        self.canvas.itemconfig(self.dico_tiles_done[tile],stipple='gray50')
        return

   
    def refresh(self):
        self.set_working_dir()
        self.preview_existing_tiles()
        return      

    def toggle_old_stuff(self):
        if not self.dico_old_stuff=={}:
            for tile in self.dico_old_stuff:
                self.canvas.delete(self.dico_old_stuff[tile])
            self.dico_old_stuff={}
            return    
        for dirname in os.listdir(self.working_dir): 
            if "zOrtho4XP_" in dirname:
                try:
                    strlat=dirname[-7:-4]
                    strlon=dirname[-4:]
                    lat=int(strlat)
                    lon=int(strlon)
                    strlatround='{:+.0f}'.format(floor(lat/10)*10).zfill(3)
                    strlonround='{:+.0f}'.format(floor(lon/10)*10).zfill(4)
                except:
                    continue                     
                [x0,y0]=wgs84_to_pix(lat+1,lon,self.earthzl)
                [x1,y1]=wgs84_to_pix(lat,lon+1,self.earthzl)
                if str(lat)+'_'+str(lon) not in self.dico_tiles_done:
                    self.dico_old_stuff[str(lat)+'_'+str(lon)]=self.canvas.create_rectangle(x0,y0,x1,y1,outline='red')
        for dirname in os.listdir(Ortho4XP_dir+dir_sep+"Orthophotos"):
            try:
                strlat=dirname[0:3]
                strlon=dirname[3:]
                lat=int(strlat)
                lon=int(strlon)
            except:
                continue
            [x0,y0]=wgs84_to_pix(lat+1,lon,self.earthzl)
            [x1,y1]=wgs84_to_pix(lat,lon+1,self.earthzl)
            if str(lat)+'_'+str(lon) not in self.dico_tiles_done and str(lat)+'_'+str(lon) not in self.dico_old_stuff:
               self.dico_old_stuff[str(lat)+'_'+str(lon)]=self.canvas.create_rectangle(x0,y0,x1,y1,outline='red')
        for dirname in os.listdir(Ortho4XP_dir+dir_sep+"OSM_data"):
            try:
                strlat=dirname[0:3]
                strlon=dirname[3:]
                lat=int(strlat)
                lon=int(strlon)
            except:
                continue
            [x0,y0]=wgs84_to_pix(lat+1,lon,self.earthzl)
            [x1,y1]=wgs84_to_pix(lat,lon+1,self.earthzl)
            if str(lat)+'_'+str(lon) not in self.dico_tiles_done and str(lat)+'_'+str(lon) not in self.dico_old_stuff:
               self.dico_old_stuff[str(lat)+'_'+str(lon)]=self.canvas.create_rectangle(x0,y0,x1,y1,outline='red')
        return  

    def delete_tile(self):
        if self.working_type=='legacy':
            try:
                strlat='{:+.0f}'.format(float(self.active_lat)).zfill(3)
                strlon='{:+.0f}'.format(float(self.active_lon)).zfill(4)
                shutil.rmtree(self.working_dir+dir_sep+"zOrtho4XP_"+strlat+strlon)
            except:
                pass
        elif self.working_type=='onedir':
            try:
                strlat='{:+.0f}'.format(float(self.active_lat)).zfill(3)
                strlon='{:+.0f}'.format(float(self.active_lon)).zfill(4)
                strlatround='{:+.0f}'.format(floor(lat/10)*10).zfill(3)
                strlonround='{:+.0f}'.format(floor(lon/10)*10).zfill(4)
                os.remove(self.working_dir+dir_sep+"Earth nav data"+dir_sep+strlatround+strlonround+dir_sep+strlat+strlon+'.dsf')
            except:
                pass
        self.preview_existing_tiles()
        self.toggle_old_stuff()
        self.toggle_old_stuff()
        return

    def delete_osm(self):
        try:
            strlat='{:+.0f}'.format(float(self.active_lat)).zfill(3)
            strlon='{:+.0f}'.format(float(self.active_lon)).zfill(4)
            shutil.rmtree(Ortho4XP_dir+dir_sep+"OSM_data"+dir_sep+strlat+strlon)
        except:
            pass
        self.preview_existing_tiles()
        self.toggle_old_stuff()
        self.toggle_old_stuff()
        return
    
    def delete_ortho(self):
        try:
            strlat='{:+.0f}'.format(float(self.active_lat)).zfill(3)
            strlon='{:+.0f}'.format(float(self.active_lon)).zfill(4)
            shutil.rmtree(Ortho4XP_dir+dir_sep+"Orthophotos"+dir_sep+strlat+strlon)
        except:
            pass
        self.preview_existing_tiles()
        self.toggle_old_stuff()
        self.toggle_old_stuff()
        return

    def delete_all(self):
        self.delete_tile()
        self.delete_osm()
        self.delete_ortho()
        return

         
    
    def select_tile(self,event):
        x=self.canvas.canvasx(event.x)
        y=self.canvas.canvasy(event.y)
        [lat,lon]=pix_to_wgs84(x,y,self.earthzl)
        lat=floor(lat)
        lon=floor(lon)
        self.active_lat=lat
        self.active_lon=lon
        strlat='{:+.0f}'.format(float(lat)).zfill(3)
        strlon='{:+.0f}'.format(float(lon)).zfill(4)
        self.latlon.set(strlat+strlon)        
        try:
            self.canvas.delete(self.active_tile)
        except:
            pass
        [x0,y0]=wgs84_to_pix(lat+1,lon,self.earthzl)
        [x1,y1]=wgs84_to_pix(lat,lon+1,self.earthzl)
        self.active_tile=self.canvas.create_rectangle(x0,y0,x1,y1,fill='',outline='yellow',width=3)
        #if str(lat)+'_'+str(lon) in self.dico_tiles_done:
        #    application.lat.set(lat)
        #    application.lon.set(lon)
        #    application.read_cfg()
        #else:
        #    application.lat.set(lat)
        #    application.lon.set(lon)
        #    application.zone_list=[]
        application.lat.set(lat)
        application.lon.set(lon)
        application.zone_list=[]
        return
    
    def toggle_to_custom(self,event):
        x=self.canvas.canvasx(event.x)
        y=self.canvas.canvasy(event.y)
        [lat,lon]=pix_to_wgs84(x,y,self.earthzl)
        lat=floor(lat)
        lon=floor(lon)
        strlat='{:+.0f}'.format(float(lat)).zfill(3)
        strlon='{:+.0f}'.format(float(lon)).zfill(4)
        if str(lat)+'_'+str(lon) not in self.dico_tiles_done:
            return
        if self.working_type=='legacy':
            link=Custom_scenery_dir+dir_sep+Custom_scenery_prefix+'zOrtho4XP_'+strlat+strlon
            target=os.path.realpath(self.working_dir+dir_sep+'zOrtho4XP_'+strlat+strlon)
            if os.path.isdir(link):
                os.remove(link)
                self.preview_existing_tiles()
                return 
        elif self.working_type=='onedir': 
            link=Custom_scenery_dir+dir_sep+Custom_scenery_prefix+'zOrtho4XP_'+os.path.basename(self.working_dir)
            target=os.path.realpath(self.working_dir)
            if os.path.isdir(link):
                os.remove(link)
                self.preview_existing_tiles()
                return 
        if ('dar' in sys.platform) or ('win' not in sys.platform): # Mac and Linux
            os.system("ln -s "+' "'+target+'" "'+link+'"')
        else:
            os.system('MKLINK /J "'+link+'" "'+target+'"')
        self.preview_existing_tiles()
        return 


    def add_tile(self,event):
        x=self.canvas.canvasx(event.x)
        y=self.canvas.canvasy(event.y)
        [lat,lon]=pix_to_wgs84(x,y,self.earthzl)
        lat=floor(lat)
        lon=floor(lon)
        if str(lat)+'_'+str(lon) not in self.dico_tiles_todo:
            #application.lat.set(lat)
            #application.lon.set(lon)
            [x0,y0]=wgs84_to_pix(lat+1,lon,self.earthzl)
            [x1,y1]=wgs84_to_pix(lat,lon+1,self.earthzl)
            self.dico_tiles_todo[str(lat)+'_'+str(lon)]=self.canvas.create_rectangle(x0,y0,x1,y1,fill='red',stipple='gray12') 
        else:
            self.canvas.delete(self.dico_tiles_todo[str(lat)+'_'+str(lon)]) 
            self.dico_tiles_todo.pop(str(lat)+'_'+str(lon),None)
        return

    def batch_build(self):
        tile_list=[]
        if self.ptc.get()==1:
            read_config=True
        else:
            read_config=False    
        if self.uem.get()==1:
            use_existing_mesh=True
        else:
            use_existing_mesh=False    
        if self.bbm.get()==1:
            bbmasks=True
        else:
            bbmasks=False    
        if self.bbo.get()==1:
            bboverlays=True
        else:
            bboverlays=False    
        for tile in self.dico_tiles_todo:
            [stlat,stlon]=tile.split('_')
            lat=int(stlat)
            lon=int(stlon)
            tile_list.append([lat,lon])
        application.build_tile_list_ifc(tile_list,read_config,use_existing_mesh,bbmasks,bboverlays) 
        return
        
    def scroll_start(self,event):
        self.canvas.scan_mark(event.x, event.y)
        return

    def scroll_move(self,event):
        self.canvas.scan_dragto(event.x, event.y, gain=1)
        self.redraw_canvas()
        return

    def redraw_canvas(self):
        x0=self.canvas.canvasx(0)
        y0=self.canvas.canvasy(0)
        if x0<0: x0=0
        if y0<0: y0=0
        nx0=int((8*x0)//self.resolution)
        ny0=int((8*y0)//self.resolution)
        if nx0==self.nx0 and ny0==self.ny0:
            return
        else:
           self.nx0=nx0
           self.ny0=ny0 
           self.canvas.delete(self.canv_imgNW)
           self.canvas.delete(self.canv_imgNE)
           self.canvas.delete(self.canv_imgSW)
           self.canvas.delete(self.canv_imgSE)
           fargs_rc=[nx0,ny0]
           self.rc_thread=threading.Thread(target=self.draw_canvas,args=fargs_rc)
           self.rc_thread.start()
           return 
      
    def draw_canvas(self,nx0,ny0):
           fileprefix=Ortho4XP_dir+dir_sep+"Previews"+dir_sep+"Earth"+dir_sep+"Earth2_ZL"+str(self.earthzl)+"_"
           filepreviewNW=fileprefix+str(nx0)+'_'+str(ny0)+".jpg"
           self.imageNW=Image.open(filepreviewNW)
           self.photoNW=ImageTk.PhotoImage(self.imageNW)
           self.canv_imgNW=self.canvas.create_image(nx0*2**self.earthzl*256/8,ny0*2**self.earthzl*256/8,anchor=NW,image=self.photoNW)
           self.canvas.tag_lower(self.canv_imgNW)
           if nx0<2**(self.earthzl-3)-1:
              filepreviewNE=fileprefix+str(nx0+1)+'_'+str(ny0)+".jpg"
              self.imageNE=Image.open(filepreviewNE)
              self.photoNE=ImageTk.PhotoImage(self.imageNE)
              self.canv_imgNE=self.canvas.create_image((nx0+1)*2**self.earthzl*256/8,ny0*2**self.earthzl*256/8,anchor=NW,image=self.photoNE)
              self.canvas.tag_lower(self.canv_imgNE)
           if ny0<2**(self.earthzl-3)-1:
              filepreviewSW=fileprefix+str(nx0)+'_'+str(ny0+1)+".jpg"
              self.imageSW=Image.open(filepreviewSW)
              self.photoSW=ImageTk.PhotoImage(self.imageSW)
              self.canv_imgSW=self.canvas.create_image(nx0*2**self.earthzl*256/8,(ny0+1)*2**self.earthzl*256/8,anchor=NW,image=self.photoSW)
              self.canvas.tag_lower(self.canv_imgSW)
           if nx0<2**(self.earthzl-3)-1 and ny0<2**(self.earthzl-3)-1:
              filepreviewSE=fileprefix+str(nx0+1)+'_'+str(ny0+1)+".jpg"
              self.imageSE=Image.open(filepreviewSE)
              self.photoSE=ImageTk.PhotoImage(self.imageSE)
              self.canv_imgSE=self.canvas.create_image((nx0+1)*2**self.earthzl*256/8,(ny0+1)*2**self.earthzl*256/8,anchor=NW,image=self.photoSE)
              self.canvas.tag_lower(self.canv_imgSE)
           return      

    def save_loc_and_exit(self):
        try:
            fpos=open("last_map_position.txt","w")
            fpos.write(str(self.canvas.canvasx(0))+' '+str(self.canvas.canvasy(0)))
            fpos.close()
        except:
            print("Could not save last map position.")
        self.destroy() 

##############################################################################   


##############################################################################
class Preview_window(Toplevel):

    dico_color={15:'cyan',16:'green',17:'yellow',18:'orange',19:'red'}
    points=[]
    coords=[]
    polygon_list=[]
    polyobj_list=[]

    
    
    def __init__(self,lat,lon):
        self.points=[]
        self.coords=[]
        self.polygon_list=[]
        self.polyobj_list=[]
        Toplevel.__init__(self)
        self.title('Preview')
        toplevel = self.winfo_toplevel()
        try:
        # On MS Windows one can set the "zoomed" state.
            toplevel.wm_state('zoomed')
        except:
            w = self.winfo_screenwidth()
            h = self.winfo_screenheight() - 60
            geom_string = "%dx%d+0+0" % (w,h)
            toplevel.wm_geometry(geom_string) 
        self.columnconfigure(1,weight=1)
        self.rowconfigure(0,weight=1)
    
        # Constants

        self.map_list        = px256_list
        self.map_list2       = px256_list+wms2048_list
        self.zl_list         = ['10','11','12','13']
    
        self.map_choice      = StringVar()
        self.map_choice.set('OSM')
        self.zl_choice=StringVar()
        self.zl_choice.set('11')
        self.progress_preview = IntVar()
        self.progress_preview.set(0)
        self.zmap_choice      = StringVar()
        if application.map_choice.get()!='None':
            self.zmap_choice.set(application.map_choice.get())
        else:
            self.zmap_choice.set('BI')

        self.zlpol=IntVar()
        self.zlpol.set(17)
        self.gb = StringVar()
        self.gb.set('0Gb')
    
        # Frames
        self.frame_left   =  Frame(self, border=4, relief=RIDGE,bg='light green')
        self.frame_right  =  Frame(self, border=4, relief=RIDGE,bg='light green')

        # Frames properties
        self.frame_right.rowconfigure(0,weight=1)
        self.frame_right.columnconfigure(0,weight=1)
    
        # Frames placement
        self.frame_left.grid(row=0,column=0,sticky=N+S+W+E)
        self.frame_right.grid(row=0,rowspan=60,column=1,sticky=N+S+W+E)

        # Widgets
        self.label_pp         =  Label(self.frame_left,anchor=W,text="Preview params ",\
                                 fg = "light green",bg = "dark green",\
                                 font = "Helvetica 16 bold italic")
        self.title_src        =  Label(self.frame_left,anchor=W,text="Source : ",bg="light green") 
        self.map_combo        =  ttk.Combobox(self.frame_left,textvariable=self.map_choice,\
                                 values=self.map_list,state='readonly',width=8)
        self.title_zl         =  Label(self.frame_left,anchor=W,text="Zoomlevel : ",bg="light green")
        self.zl_combo         =  ttk.Combobox(self.frame_left,textvariable=self.zl_choice,\
                                 values=self.zl_list,state='readonly',width=3)
        self.preview_btn      =  Button(self.frame_left, text='Preview',\
                                 command=lambda: self.preview_tile(lat,lon))
        self.pgbar_preview    =  ttk.Progressbar(self.frame_left,mode='determinate',\
                                 orient=HORIZONTAL,variable=self.progress_preview,)
        self.label_zp         =  Label(self.frame_left,anchor=W,text="Zone params ",\
                                 fg = "light green",bg = "dark green",\
                                 font = "Helvetica 16 bold italic")
        self.title_zsrc       =  Label(self.frame_left,anchor=W,text="Source : ",bg="light green") 
        self.zmap_combo       =  ttk.Combobox(self.frame_left,textvariable=self.zmap_choice,\
                                 values=self.map_list2,state='readonly',width=8)
        self.B15 =  Radiobutton(self.frame_left,bd=4,bg=self.dico_color[15],\
                    activebackground=self.dico_color[15],selectcolor=self.dico_color[15],\
                    height=2,indicatoron=0,text='ZL15',variable=self.zlpol,value=15,\
                    command=self.redraw_poly)
        self.B16 =  Radiobutton(self.frame_left,bd=4,bg=self.dico_color[16],\
                    activebackground=self.dico_color[16],selectcolor=self.dico_color[16],height=2,\
                    indicatoron=0,text='ZL16',variable=self.zlpol,value=16,command=self.redraw_poly)
        self.B17 =  Radiobutton(self.frame_left,bd=4,bg=self.dico_color[17],\
                    activebackground=self.dico_color[17],selectcolor=self.dico_color[17],height=2,\
                    indicatoron=0,text='ZL17',variable=self.zlpol,value=17,command=self.redraw_poly)
        self.B18 =  Radiobutton(self.frame_left,bd=4,bg=self.dico_color[18],\
                    activebackground=self.dico_color[18],selectcolor=self.dico_color[18],height=2,\
                    indicatoron=0,text='ZL18',variable=self.zlpol,value=18,command=self.redraw_poly)
        self.B19 =  Radiobutton(self.frame_left,bd=4,bg=self.dico_color[19],\
                    activebackground=self.dico_color[19],selectcolor=self.dico_color[19],height=2,\
                    indicatoron=0,text='ZL19',variable=self.zlpol,value=19,command=self.redraw_poly)
        self.save_zone_btn    =  Button(self.frame_left,text='  Save zone  ',command=self.save_zone_cmd)
        self.del_zone_btn     =  Button(self.frame_left,text=' Delete zone ',command=self.delete_zone_cmd)
        self.save_zones_btn   =  Button(self.frame_left,text='Save and Exit',command=self.save_zone_list)
        self.load_poly_btn    =  Button(self.frame_left,text='  Load Poly  ',command=lambda: self.load_poly(lat,lon))
        self.exit_btn         =  Button(self.frame_left,text='   Abandon   ',command=self.destroy)
        self.title_gbsize     =  Label(self.frame_left,anchor=W,text="Approx. Add. Size : ",bg="light green") 
        self.gbsize           =  Entry(self.frame_left,width=6,bg="white",fg="blue",textvariable=self.gb)
        self.shortcuts        =  Label(self.frame_left,text="\nShift+click to add polygon points\nCtrl+Shift+click to add points on dds grid\nCtrl+click to add full dds\nCtrl+R_click to delete zone under mouse",bg="light green")
        self.canvas           =  Canvas(self.frame_right,bd=0)

        # Placement of Widgets
        self.label_pp.grid(row=0,column=0,sticky=W+E)
        self.title_src.grid(row=1,column=0,sticky=W,padx=5,pady=5)
        self.map_combo.grid(row=1,column=0,padx=5,pady=5,sticky=E)
        self.title_zl.grid(row=2,column=0,sticky=W,padx=5,pady=5)
        self.zl_combo.grid(row=2,column=0,padx=5,pady=5,sticky=E)
        self.preview_btn.grid(row=5,column=0, padx=5, pady=0,sticky=N+S+W+E)
        self.pgbar_preview.grid(row=6,column=0, padx=5, pady=0,sticky=N+S+W+E)
        self.label_zp.grid(row=7,column=0,pady=10,sticky=W+E)
        self.title_zsrc.grid(row=8,column=0,sticky=W,padx=5,pady=10)
        self.zmap_combo.grid(row=8,column=0,padx=5,pady=10,sticky=E)
        self.B15.grid(row=10 ,column=0,padx=5,pady=0,sticky=N+S+E+W) 
        self.B16.grid(row=11,column=0,padx=5,pady=0,sticky=N+S+E+W) 
        self.B17.grid(row=12,column=0,padx=5,pady=0,sticky=N+S+E+W) 
        self.B18.grid(row=13,column=0,padx=5,pady=0,sticky=N+S+E+W) 
        self.B19.grid(row=14,column=0,padx=5,pady=0,sticky=N+S+E+W)
        self.title_gbsize.grid(row=15,column=0,padx=5,pady=10,sticky=W)
        self.gbsize.grid(row=15,column=0,padx=5,pady=10,sticky=E)
        self.save_zone_btn.grid(row=16,column=0,padx=5,pady=5,sticky=N+S+E+W)
        self.del_zone_btn.grid(row=17,column=0,padx=5,pady=5,sticky=N+S+E+W)
        self.load_poly_btn.grid(row=18,column=0,padx=5,pady=5,sticky=N+S+E+W)
        self.save_zones_btn.grid(row=19,column=0,padx=5,pady=5,sticky=N+S+E+W)
        self.exit_btn.grid(row=20,column=0,padx=5,pady=0,sticky=N+S+E+W)
        self.shortcuts.grid(row=21,column=0,padx=5,pady=0,sticky=N+S+E+W)
        self.canvas.grid(row=0,column=0,sticky=N+S+E+W)     
        
        
    def preview_tile(self,lat,lon):
        self.zoomlevel=int(self.zl_combo.get())
        zoomlevel=self.zoomlevel
        website=self.map_combo.get()    
        strlat='{:+.0f}'.format(float(lat)).zfill(3)
        strlon='{:+.0f}'.format(float(lon)).zfill(4)
        [tilxleft,tilytop]=wgs84_to_gtile(lat+1,lon,zoomlevel)
        [self.latmax,self.lonmin]=gtile_to_wgs84(tilxleft,tilytop,zoomlevel)
        [self.xmin,self.ymin]=wgs84_to_pix(self.latmax,self.lonmin,zoomlevel)
        [tilxright,tilybot]=wgs84_to_gtile(lat,lon+1,zoomlevel)
        [self.latmin,self.lonmax]=gtile_to_wgs84(tilxright+1,tilybot+1,zoomlevel)
        [self.xmax,self.ymax]=wgs84_to_pix(self.latmin,self.lonmax,zoomlevel)
        filepreview=Ortho4XP_dir+dir_sep+'Previews'+dir_sep+strlat+strlon+\
                    "_"+website+str(zoomlevel)+".jpg"       
        if os.path.isfile(filepreview) != True:
            fargs_ctp=[int(lat),int(lon),int(zoomlevel),website]
            self.ctp_thread=threading.Thread(target=create_tile_preview,args=fargs_ctp)
            self.ctp_thread.start()
            fargs_dispp=[filepreview,lat,lon]
            dispp_thread=threading.Thread(target=self.show_tile_preview,args=fargs_dispp)
            dispp_thread.start()
        else:
            self.show_tile_preview(filepreview,lat,lon)
        return

    def show_tile_preview(self,filepreview,lat,lon):
        global zone_list
        for item in self.polyobj_list:
            try:
                self.canvas.delete(item)
            except:
                pass
        try:
            self.canvas.delete(self.img_map)
        except:
            pass
        try:
            self.canvas.delete(self.boundary)
        except:
            pass
        try:
            self.ctp_thread.join()
        except:
            pass
        self.image=Image.open(filepreview)
        self.photo=ImageTk.PhotoImage(self.image)
        self.map_x_res=self.photo.width()
        self.map_y_res=self.photo.height()
        self.img_map=self.canvas.create_image(0,0,anchor=NW,image=self.photo)
        self.canvas.config(scrollregion=self.canvas.bbox(ALL))
        self.canvas.bind("<ButtonPress-3>", self.scroll_start)
        self.canvas.bind("<B3-Motion>", self.scroll_move)
        self.canvas.bind("<Shift-ButtonPress-1>",self.newPoint)
        self.canvas.bind("<Control-Shift-ButtonPress-1>",self.newPointGrid)
        self.canvas.bind("<Control-ButtonPress-1>",self.newPol)
        self.canvas.bind("<Control-ButtonPress-3>",self.delPol)
        self.canvas.focus_set()
        self.canvas.bind('p', self.newPoint)
        self.canvas.bind('d', self.delete_zone_cmd)
        self.canvas.bind('n', self.save_zone_cmd)
        self.canvas.bind('<BackSpace>', self.delLast)
        self.polygon_list=[]
        self.polyobj_list=[]
        self.poly_curr=[]
        bdpoints=[]
        for [latp,lonp] in [[lat,lon],[lat,lon+1],[lat+1,lon+1],[lat+1,lon]]:
                [x,y]=self.latlon_to_xy(latp,lonp,self.zoomlevel)
                bdpoints+=[int(x),int(y)]
        self.boundary=self.canvas.create_polygon(bdpoints,\
                           outline='black',fill='', width=2)
        for zone in zone_list:
            self.coords=zone[0][0:-2]
            self.zlpol.set(zone[1])
            self.zmap_combo.set(zone[2])
            self.points=[]
            for idxll in range(0,len(self.coords)//2):
                latp=self.coords[2*idxll]
                lonp=self.coords[2*idxll+1]
                [x,y]=self.latlon_to_xy(latp,lonp,self.zoomlevel)
                self.points+=[int(x),int(y)]
            self.redraw_poly()
            self.save_zone_cmd()
        return

    def scroll_start(self,event):
        self.canvas.scan_mark(event.x, event.y)
        return

    def scroll_move(self,event):
        self.canvas.scan_dragto(event.x, event.y, gain=1)
        return


    def redraw_poly(self):
        try:
            self.canvas.delete(self.poly_curr)
        except:
            pass
        try:
            color=self.dico_color[self.zlpol.get()]
            if len(self.points)>=4:
                self.poly_curr=self.canvas.create_polygon(self.points,\
                           outline=color,fill='', width=2)
            else:
                self.poly_curr=self.canvas.create_polygon(self.points,\
                           outline=color,fill='', width=5)
        except:
            pass
        return

    def load_poly(self,lat,lon):
        poly_file=filedialog.askopenfilename()    
        try:
            f=open(poly_file,'r')
        except:
            return
        f.readline()
        array=[]
        for line in f.readlines():
           if 'END' in line:
              break
           [lonp,latp]=line.split()
           lonp=float(lonp)
           latp=float(latp)
           latp=latp if latp > lat-0.001 else lat-0.001
           latp=latp if latp < lat+1.001 else lat+1.001
           lonp=lonp if lonp > lon-0.001 else lon-0.001
           lonp=lonp if lonp < lon+1.001 else lon+1.001
           array.append([float(latp),float(lonp)])
        new_array=ramer_douglas_peucker(array,tol=poly_simplification_tol)
        for point in new_array:
           self.coords+=[point[0],point[1]]
           self.points+=self.latlon_to_xy(point[0],point[1],self.zoomlevel)
        self.redraw_poly()
        self.lift()
        return


    def newPoint(self,event):
        x=self.canvas.canvasx(event.x)
        y=self.canvas.canvasy(event.y)
        self.points+=[x,y]
        [latp,lonp]=self.xy_to_latlon(x,y,self.zoomlevel)
        self.coords+=[latp,lonp]
        self.redraw_poly()
        return
    
    def newPointGrid(self,event):
        x=self.canvas.canvasx(event.x)
        y=self.canvas.canvasy(event.y)
        [latp,lonp]=self.xy_to_latlon(x,y,self.zoomlevel)
        [a,b]=wgs84_to_texture(latp,lonp,self.zlpol.get(),'BI')
        [aa,bb]=wgs84_to_gtile(latp,lonp,self.zlpol.get())
        a=a+16 if aa-a>=8 else a
        b=b+16 if bb-b>=8 else b
        [latp,lonp]=gtile_to_wgs84(a,b,self.zlpol.get())
        self.coords+=[latp,lonp]
        [x,y]=self.latlon_to_xy(latp,lonp,self.zoomlevel)
        self.points+=[int(x),int(y)]
        self.redraw_poly()
        return
    
    def newPol(self,event):
        x=self.canvas.canvasx(event.x)
        y=self.canvas.canvasy(event.y)
        [latp,lonp]=self.xy_to_latlon(x,y,self.zoomlevel)
        [a,b]=wgs84_to_texture(latp,lonp,self.zlpol.get(),'BI')
        [latmax,lonmin]=gtile_to_wgs84(a,b,self.zlpol.get())
        [latmin,lonmax]=gtile_to_wgs84(a+16,b+16,self.zlpol.get())
        self.coords=[latmin,lonmin,latmin,lonmax,latmax,lonmax,latmax,lonmin]
        self.points=[]
        for i in range(4):
            [x,y]=self.latlon_to_xy(self.coords[2*i],self.coords[2*i+1],self.zoomlevel)
            self.points+=[int(x),int(y)]
        self.redraw_poly()
        self.save_zone_cmd()
        return

    def delPol(self,event):
        x=self.canvas.canvasx(event.x)
        y=self.canvas.canvasy(event.y)
        copy=self.polygon_list[:]
        for poly in copy:
            if poly[2]!=self.zlpol.get(): continue
            if point_in_polygon([x,y],poly[0]):
                idx=self.polygon_list.index(poly)
                self.polygon_list.pop(idx)
                self.canvas.delete(self.polyobj_list[idx])
                self.polyobj_list.pop(idx)
        return        


    def xy_to_latlon(self,x,y,zoomlevel):
        pix_x=x+self.xmin
        pix_y=y+self.ymin
        return pix_to_wgs84(pix_x,pix_y,zoomlevel)
        

    def latlon_to_xy(self,lat,lon,zoomlevel):
        [pix_x,pix_y]=wgs84_to_pix(lat,lon,zoomlevel)
        return [pix_x-self.xmin,pix_y-self.ymin]

    def delLast(self,event):
        self.points=self.points[0:-2]
        self.coords=self.coords[0:-2]
        self.redraw_poly()
        return
    
    def compute_size(self):
        total_size=0
        for polygon in self.polygon_list:
            polyp=polygon[0]+polygon[0][0:2]
            area=0
            x1=polyp[0]
            y1=polyp[1]
            for j in range(1,len(polyp)//2):
                x2=polyp[2*j]
                y2=polyp[2*j+1]
                area+=(x2-x1)*(y2+y1)
                x1=x2
                y1=y2
            total_size+=abs(area)/2*((40000*cos(pi/180*polygon[1][0])/2**(int(self.zl_combo.get())+8))**2)*2**(2*(int(polygon[2])-17))/1024
        self.gb.set('{:.1f}'.format(total_size)+"Gb")
        return

    def save_zone_cmd(self):
        if len(self.points)<6:
            return
        self.polyobj_list.append(self.poly_curr)
        self.polygon_list.append([self.points,self.coords,self.zlpol.get(),\
                                 self.zmap_combo.get()])
        self.compute_size()
        self.poly_curr=[]
        self.points=[]
        self.coords=[]
        return
    
    def delete_zone_cmd(self):
        try:
            self.canvas.delete(self.poly_curr)
            self.poly_curr=self.polyobj_list[-1]
            self.points=self.polygon_list[-1][0]
            self.coords=self.polygon_list[-1][1]
            self.zlpol.set(self.polygon_list[-1][2])
            self.zmap_combo.set(self.polygon_list[-1][3])
            self.polygon_list.pop(-1)
            self.polyobj_list.pop(-1)
            self.compute_size()
        except:
            self.points=[]
            self.coords=[]
        return
    
    def save_zone_list(self):
        global zone_list
        
        def zlkey(item):
            return item[2]
        ordered_list=sorted(self.polygon_list,key=zlkey,reverse=True)
        zone_list=[]
        for item in ordered_list:
            tmp=[]
            for pt in item[1]:
                tmp.append(pt) #float('{:.3f}'.format(float(pt))))
            for pt in item[1][0:2]:     # repeat first point for point_in_polygon algo
                tmp.append(pt) #float('{:.3f}'.format(float(pt))))
            zone_list.append([tmp,item[2],item[3]])
        self.destroy()    
        return
############################################################################################

############################################################################################
class Expert_config(Toplevel):

 

    def __init__(self):
        
        Toplevel.__init__(self)
        self.title('Global/Expert config')
        toplevel = self.winfo_toplevel()
        self.columnconfigure(0,weight=1)
        self.rowconfigure(0,weight=1)
                 
        # Frames
        self.frame_left       =  Frame(self, border=4,\
                                 relief=RIDGE,bg='light green')
        self.frame_lastbtn    =  Frame(self.frame_left,\
                                 border=0,padx=5,pady=5,bg="light green")
        # Frames properties
        self.frame_lastbtn.columnconfigure(0,weight=1)
        self.frame_lastbtn.columnconfigure(1,weight=1)
        self.frame_lastbtn.columnconfigure(2,weight=1)
        self.frame_lastbtn.columnconfigure(3,weight=1)
        self.frame_lastbtn.columnconfigure(4,weight=1)
        self.frame_lastbtn.rowconfigure(0,weight=1)

        # Frames placement
        self.frame_left.grid(row=0,column=0)#,sticky=N+S+W+E)
        self.frame_lastbtn.grid(row=40,column=0,columnspan=6,pady=10)#,sticky=N+S+E+W)
        
        # Variables and widgets and their placement
        self.v_={}
        self.title_={}
        self.entry_={}
        self.explain_={}
        j=0
        l=len(configvars)//2+len(configvars)%2 
        for item in configvars:
            self.title_[item]=Label(self.frame_left,text=item,anchor=W,bg='light green')
            self.entry_[item]=Entry(self.frame_left,width=60,bg='white',fg='blue') 
            self.explain_[item]=Button(self.frame_left,text='?',pady=0,command=lambda: self.popup(item),height=1)
            self.title_[item].grid(row=j%l,column=0+3*(j//l),padx=5,pady=2,sticky=N+S+E+W)  
            self.entry_[item].grid(row=j%l,column=1+3*(j//l),padx=5,pady=2,sticky=N+S+E+W)
            self.explain_[item].grid(row=j%l,column=2+3*(j//l),padx=5,pady=2,sticky=E+W)  
            j+=1
        self.button1= Button(self.frame_lastbtn, text='Load from global cfg',\
                                 command= self.load_from_global_cfg)
        self.button1.grid(row=0,column=0,padx=5,pady=5,sticky=N+S+E+W)
        self.button2= Button(self.frame_lastbtn, text='Write to global cfg',\
                                 command= self.write_to_global_cfg)
        self.button2.grid(row=0,column=1,padx=5,pady=5,sticky=N+S+E+W)
        self.button3= Button(self.frame_lastbtn, text='Load factory default',\
                                 command= self.load_factory_defaults)
        self.button3.grid(row=0,column=2,padx=5,pady=5,sticky=N+S+E+W)
        self.button4= Button(self.frame_lastbtn, text='Save and Exit',\
                                 command= self.apply_changes)
        self.button4.grid(row=0,column=3,padx=5,pady=5,sticky=N+S+E+W)
        self.button5= Button(self.frame_lastbtn, text='Cancel',\
                                 command= self.destroy)
        self.button5.grid(row=0,column=4,padx=5,pady=5,sticky=N+S+E+W)

        # Initialize fields
        self.load_from_present_values()
         

    def load_from_present_values(self):
        for item in configvars:
            try:
                self.entry_[item].delete(0,END)
                self.entry_[item].insert(0,str(eval(item)))
            except:
                self.entry_[item].delete(0,END)
                self.entry_[item].insert(0,'')

    def load_factory_defaults(self):
        for item in configvars:
            try:
                self.entry_[item].delete(0,END)
                self.entry_[item].insert(0,str(configvars_defaults[item]))
            except:
                self.entry_[item].delete(0,END)
                self.entry_[item].insert(0,'')
    
    def apply_changes(self):
        for item in configvars:
            try:
                if item not in configvars_strings:
                    globals()[item]=eval(self.entry_[item].get()) 
                else:    
                    globals()[item]=eval("'"+self.entry_[item].get()+"'") 
            except:
                print("I could not set the variable",item,". Perhaps was there a typo ?")
        application.update_interface_with_variables()
        self.destroy()
        return
    
    def write_to_global_cfg(self):
        if os.path.isfile(Ortho4XP_dir+dir_sep+'Ortho4XP.cfg'):
            os.rename(Ortho4XP_dir+dir_sep+'Ortho4XP.cfg',Ortho4XP_dir+dir_sep+'Ortho4XP.cfg.bak')
        f=open(Ortho4XP_dir+dir_sep+'Ortho4XP.cfg','w')
        for item in configvars:
            try:
                if item not in configvars_strings:
                    f.write(item+"="+self.entry_[item].get()+"\n")
                else:
                    f.write(item+"="+"'"+self.entry_[item].get()+"'"+'\n')
            except:
                print("I could not set the variable",item,". Perhaps was there a typo ?")
        return

    def load_from_global_cfg(self):
        try:
            exec(open(Ortho4XP_dir+dir_sep+'Ortho4XP.cfg').read(),globals())
        except:
            print('\nFailure : the config file is not present or does follow the syntax.')
            print('_____________________________________________________________'+\
                '____________________________________')
        self.load_from_present_values()
        application.update_interface_with_variables()
        return

    def popup(self,item):
        popup = Tk()
        popup.wm_title("")
        label = ttk.Label(popup, text=self.explanation[item])
        label.pack(side="top", fill="x", padx=5,pady=5)
        B1 = ttk.Button(popup, text="Ok", command = popup.destroy)
        B1.pack()
        return
    
    

##############################################################################

############################################################################################
class Ortho4XP_Graphical(Tk):

    def __init__(self):
        
        Tk.__init__(self)
        self.title('Ortho4XP '+version)
        toplevel = self.winfo_toplevel()
        try:
            toplevel.wm_state('zoomed')
        except:
            w = self.winfo_screenwidth()
            h = self.winfo_screenheight() - 60
            geom_string = "%dx%d+0+0" % (w,h)
            toplevel.wm_geometry(geom_string) 
        self.columnconfigure(1,weight=1)
        self.rowconfigure(0,weight=1)
        sys.stdout=self
        
        # Variables
        self.red_flag        = IntVar()
        self.red_flag.set(0)
        self.lat             = IntVar()
        self.lat.set(48)
        self.lat.trace("w", self.clear_zone_list)
        self.lon             = IntVar()
        self.lon.set(-6)
        self.lon.trace("w", self.clear_zone_list)
        self.bdc             = IntVar()
        self.bdc.set(0)
        self.bd              = StringVar()
        self.bd.set('')
        self.ma              = StringVar()
        self.ma.set('0.01')
        self.ct              = StringVar()
        self.ct.set('0.2')
        self.minangc         = IntVar()
        self.minangc.set(0)
        self.minang          = StringVar()
        self.minang.set('')
        self.cdc             = IntVar()
        self.cdc.set(0)
        self.cde             = StringVar()
        self.cde.set('')
        self.water_type      = IntVar()
        self.water_type.set(3)
        self.rw              = StringVar()
        self.rw.set('0.2')
        self.skipd           = IntVar()
        self.skipd.set(0)
        self.skipc           = IntVar()
        self.skipc.set(0)
        self.cleantmp        = IntVar()
        self.cleantmp.set(0)
        self.cleanddster     = IntVar()
        self.cleanddster.set(0)
        self.complexmasks     = IntVar()
        self.complexmasks.set(0)
        self.masksinland     = IntVar()
        self.masksinland.set(0)
        self.verbose         = IntVar()
        self.verbose.set(1)
        self.sniff           = IntVar()
        self.sniff.set(0)
        self.sniff_dir       = StringVar()
        self.sniff_dir.set('')
        self.mw              = IntVar()
        self.mw.set(32)
        self.zl_choice=StringVar()
        self.zl_choice.set('16')
        self.zlsea_choice=StringVar()
        self.zlsea_choice.set('')
        self.c_tms_r         = IntVar()
        self.c_tms_r.set(0)
        self.map_choice      = StringVar()
        self.map_choice.set('BI')
        self.seamap_choice      = StringVar()
        self.seamap_choice.set('')
        self.progress_attr   = IntVar()
        self.progress_attr.set(0)
        self.progress_down   = IntVar()
        self.progress_down.set(0)
        self.progress_mont   = IntVar()
        self.progress_mont.set(0)
        self.progress_conv   = IntVar()
        self.progress_conv.set(0)
        self.comp_func       = StringVar()
        self.comp_func.set('Do nothing')

        # Constants
        self.map_list        = ['None']+px256_list+wms2048_list
        self.zl_list         = ['11','12','13','14','15','16','17','18','19']
        self.comp_func_list  = ['Do nothing','Exit program','Shutdown computer']
        # Frames
        self.frame_left       =  Frame(self, border=4,\
                                 relief=RIDGE,bg='light green')
        self.frame_right      =  Frame(self, border=4,\
                                 relief=RIDGE,bg='light green')
        self.frame_rdbtn      =  Frame(self.frame_left,\
                                 border=0,padx=5,pady=5,bg="light green")
        self.frame_lastbtn    =  Frame(self.frame_left,\
                                 border=0,padx=5,pady=5,bg="light green")
        # Frames properties
        self.frame_right.rowconfigure(0,weight=1)
        self.frame_right.columnconfigure(0,weight=1)
        self.frame_lastbtn.columnconfigure(0,weight=1)
        self.frame_lastbtn.columnconfigure(1,weight=1)
        self.frame_lastbtn.columnconfigure(2,weight=1)
        self.frame_lastbtn.columnconfigure(3,weight=1)
        self.frame_lastbtn.rowconfigure(0,weight=1)
        # Frames placement
        self.frame_left.grid(row=0,column=0,sticky=N+S+W+E)
        self.frame_right.grid(row=0,rowspan=60,column=1,sticky=N+S+W+E)
        self.frame_rdbtn.grid(row=16,column=0,columnspan=3,sticky=N+S+E+W)
        self.frame_lastbtn.grid(row=23,column=0,columnspan=6,sticky=N+S+E+W)

        # Widgets style
        combostyle  = ttk.Style()
        combostyle.theme_create('combostyle', parent='alt',settings = {'TCombobox':\
             {'configure':{'selectbackground': 'white','selectforeground':'blue',\
              'fieldbackground': 'white','foreground': 'blue','background': 'white'}}})
        combostyle.theme_use('combostyle') 
        # Widgets
        self.earth_btn        =  Button(self.frame_left, text='Earth tile map',\
                                 command=self.earth_preview)
        self.label_tc         =  Label(self.frame_left,anchor=W,text="Tile coordinates",\
                                   fg = "light green",bg = "dark green",\
                                   font = "Helvetica 16 bold italic")
        self.title_lat        =  Label(self.frame_left,anchor=W,text='Latitude  :',\
                                   bg="light green")
        self.latitude         =  Entry(self.frame_left,width=4,bg="white",fg="blue",textvariable=self.lat)
        self.title_lon        =  Label(self.frame_left,anchor=W,text='  Longitude  :',\
                                   bg="light green")
        self.longitude        =  Entry(self.frame_left,width=4,bg="white",fg="blue",textvariable=self.lon)
        self.build_dir_check  =  Checkbutton(self.frame_left,text='Custom build_dir  :',anchor=W,\
                                   variable=self.bdc,command=self.choose_dir,bg="light green",\
                                   activebackground="light green",highlightthickness=0)
        self.build_dir_entry  =  Entry(self.frame_left,width=20,bg="white",fg="blue",textvariable=self.bd)
        self.label_zl         =  Label(self.frame_left,anchor=W,text="Provider and Zoomlevel",\
                                    fg = "light green",bg = "dark green",font = "Helvetica 16 bold italic")
        self.title_src        =  Label(self.frame_left,anchor=W,text="Base source  :",bg="light green") 
        self.map_combo        =  ttk.Combobox(self.frame_left,textvariable=self.map_choice,\
                                    values=self.map_list,state='readonly',width=6)
        self.title_zl         =  Label(self.frame_left,anchor=W,text="  Base zoomlevel  :",bg="light green")
        self.zl_combo         =  ttk.Combobox(self.frame_left,textvariable=self.zl_choice,\
                                    values=self.zl_list,state='readonly',width=3)
        self.title_seasrc     =  Label(self.frame_left,anchor=W,text="Sea source  :",bg="light green") 
        self.seamap_combo        =  ttk.Combobox(self.frame_left,textvariable=self.seamap_choice,\
                                    values=['']+self.map_list,state='readonly',width=6)
        self.title_zlsea         =  Label(self.frame_left,anchor=W,text="  Sea zoomlevel  :",bg="light green")
        self.zlsea_combo         =  ttk.Combobox(self.frame_left,textvariable=self.zlsea_choice,\
                                    values=self.zl_list,state='readonly',width=3)
        self.preview_btn      =  Button(self.frame_left, text='Choose custom zoomlevel',command=self.preview_tile)
        self.label_osm        =  Label(self.frame_left,justify=RIGHT,anchor=W,text="Build vector data (OSM/Patches)",\
                                   fg = "light green",bg = "dark green",font = "Helvetica 16 bold italic")
        self.title_min_area   =  Label(self.frame_left,text='Min_area  :',anchor=W,bg="light green")
        self.min_area         =  Entry(self.frame_left,width=5,bg="white",fg="blue",textvariable=self.ma)
        self.del_osm_btn      =  Button(self.frame_left,text='Purge OSM data',command=self.purge_osm)
        self.get_osm_btn      =  Button(self.frame_left,text='Step 1 : Build vector data',command=self.build_poly_ifc)
        self.label_bm         =  Label(self.frame_left,anchor=W,text="Build base mesh",\
                                   fg = "light green",bg = "dark green",font = "Helvetica 16 bold italic")
        self.title_curv_tol   =  Label(self.frame_left,text='Curv_tol  :',anchor=W,bg="light green")
        self.curv_tol         =  Entry(self.frame_left,width=5,bg="white",fg="blue",textvariable=self.ct)
        self.min_angle_check  =  Checkbutton(self.frame_left,text='Min_angle :',anchor=W,variable=self.minangc,
                                 command=self.choose_minang,bg="light green",activebackground="light green",\
                                         highlightthickness=0)
        self.min_angle        =  Entry(self.frame_left,width=4,bg="white",fg="blue",textvariable=self.minang)
        self.build_mesh_btn   =  Button(self.frame_left,text='Step 2 : Build base mesh',command=self.build_mesh_ifc)
        self.custom_dem_check =  Checkbutton(self.frame_left,text='Custom DEM file :',anchor=W,\
                                   variable=self.cdc,command=self.choose_dem,bg="light green",\
                                   activebackground="light green",highlightthickness=0)
        self.custom_dem_entry =  Entry(self.frame_left,width=20,bg="white",fg="blue",textvariable=self.cde)
        self.label_dsf        =  Label(self.frame_left,justify=RIGHT,anchor=W,text="Build Tile",\
                                    fg = "light green",bg = "dark green",font = "Helvetica 16 bold italic")
        self.skipdown_check   =  Checkbutton(self.frame_left,text="Skip downloads",\
                                    anchor=W,variable=self.skipd,command=self.set_skip_downloads,bg="light green",\
                                    activebackground="light green",highlightthickness=0)                    
        self.skipconv_check   =  Checkbutton(self.frame_left,text="Skip converts",\
                                    anchor=W,variable=self.skipc,command=self.set_skip_converts,bg="light green",\
                                    activebackground="light green",highlightthickness=0)                    
        self.check_response   =  Checkbutton(self.frame_left,text="Check against white textures ",\
                                    anchor=W,variable=self.c_tms_r,command=self.set_c_tms_r,bg="light green",\
                                    activebackground="light green",highlightthickness=0)                    
        self.verbose_check    =  Checkbutton(self.frame_left,text="Verbose output",\
                                    anchor=W,variable=self.verbose,command=self.set_verbose_output,bg="light green",\
                                    activebackground="light green",highlightthickness=0)                    
        self.cleantmp_check   =  Checkbutton(self.frame_left,text="Clean tmp files",\
                                    anchor=W,variable=self.cleantmp,command=self.set_cleantmp,bg="light green",\
                                    activebackground="light green",highlightthickness=0)                    
        self.cleanddster_check=  Checkbutton(self.frame_left,text="Clean unused dds/ter files",\
                                    anchor=W,variable=self.cleanddster,command=self.set_cleanddster,bg="light green",\
                                    activebackground="light green",highlightthickness=0)                    
        self.complexmasks_check   =  Checkbutton(self.frame_left,text="Complex masks",\
                                    anchor=W,variable=self.complexmasks,command=self.set_complexmasks,bg="light green",\
                                    activebackground="light green",highlightthickness=0)                    
        self.masksinland_check=  Checkbutton(self.frame_left,text="Use masks for inland",\
                                    anchor=W,variable=self.masksinland,command=self.set_masksinland,bg="light green",\
                                    activebackground="light green",highlightthickness=0)                    
        self.label_overlay        =  Label(self.frame_left,justify=RIGHT,anchor=W,text="Build Overlays",\
                                    fg = "light green",bg = "dark green",font = "Helvetica 16 bold italic")
        self.sniff_check      =  Checkbutton(self.frame_left,text="Custom overlay dir :",\
                                    anchor=W,variable=self.sniff,command=self.choose_sniff_dir,bg="light green",\
                                    activebackground="light green",highlightthickness=0)                    
        self.sniff_dir_entry  =  Entry(self.frame_left,width=30,bg="white",fg="blue",textvariable=self.sniff_dir)
        self.sniff_btn        =  Button(self.frame_left,text='(Build overlay)',command=self.build_overlay_ifc)
        self.build_tile_btn   =  Button(self.frame_left,text='Step 3 : Build Tile',command=self.build_tile_ifc)
        self.title_masks_width=  Label(self.frame_left,text='Masks_width :',anchor=W,bg="light green")
        self.masks_width_e    =  Entry(self.frame_left,width=5,bg="white",fg="blue",textvariable=self.mw)
        self.build_masks_btn  =  Button(self.frame_left,text='(Step 2.5 : Build Masks)',command=self.build_masks_ifc)
        self.title_ratio_water=  Label(self.frame_left,text='Ratio_water : ',bg="light green")
        self.ratio_water_entry=  Entry(self.frame_left,width=4,bg="white",fg="blue",textvariable=self.rw)
        self.read_cfg_btn     =  Button(self.frame_lastbtn,text='Read tile Cfg ',command=self.read_cfg)
        self.write_cfg_btn    =  Button(self.frame_lastbtn,text='Write tile Cfg',command=self.write_cfg)
        self.expert_cfg_btn   =  Button(self.frame_lastbtn,text='Global Config ',command=self.expert_cfg)
        self.kill_proc_btn    =  Button(self.frame_lastbtn,text='Stop process',command=self.stop_process)
        self.exit_btn         =  Button(self.frame_lastbtn,text='    Exit    ',command=self.quit)
        self.title_progress_a =  Label(self.frame_left,anchor=W,text="DSF/Masks progress",bg="light green")
        self.progressbar_attr =  ttk.Progressbar(self.frame_left,mode='determinate',\
                                 orient=HORIZONTAL,variable=self.progress_attr,)
        self.title_progress_d =  Label(self.frame_left,anchor=W,text="Download progress",bg="light green")
        self.progressbar_down =  ttk.Progressbar(self.frame_left,mode='determinate',\
                                 orient=HORIZONTAL,variable=self.progress_down,)
        self.title_progress_m =  Label(self.frame_left,anchor=W,text="Montage progress",bg="light green")
        self.progressbar_mont =  ttk.Progressbar(self.frame_left,mode='determinate',\
                                 orient=HORIZONTAL,variable=self.progress_mont,)
        self.title_progress_c =  Label(self.frame_left,anchor=W,text="Convert progress",bg="light green")
        self.progressbar_conv =  ttk.Progressbar(self.frame_left,mode='determinate',\
                                 orient=HORIZONTAL,variable=self.progress_conv,)
        # --> mth
        self.title_comp_func  = Label(self.frame_left,anchor=W,text="On completion :",bg="light green")
        self.comp_func_combo  = ttk.Combobox(self.frame_left,textvariable=self.comp_func,\
                                    values=self.comp_func_list,state='readonly')
        # <-- mth
        self.std_out          =  Text(self.frame_right)
        # Placement of Widgets
        self.earth_btn.grid(row=0,column=0,columnspan=6,padx=5,pady=5,sticky=N+S+E+W)
        self.label_tc.grid(row=1,column=0,columnspan=6,sticky=W+E)
        self.title_lat.grid(row=2,column=0, padx=5, pady=5,sticky=E+W)
        self.latitude.grid(row=2,column=1, padx=5, pady=5,sticky=W)
        self.title_lon.grid(row=2,column=2, padx=5, pady=5,sticky=E+W) 
        self.longitude.grid(row=2,column=3, padx=5, pady=5,sticky=W)
        self.build_dir_check.grid(row=3,column=0,columnspan=2, pady=5,sticky=N+S+E+W) 
        self.build_dir_entry.grid(row=3,column=2,columnspan=4, padx=5, pady=5,sticky=W+E)
        self.label_zl.grid(row=4,column=0,columnspan=6,sticky=W+E)
        self.title_src.grid(row=5,column=0,sticky=E+W,padx=5,pady=5)
        self.map_combo.grid(row=5,column=1,padx=5,pady=5,sticky=W)
        self.title_zl.grid(row=5,column=2,sticky=N+S+E+W,padx=5,pady=5)
        self.zl_combo.grid(row=5,column=3,columnspan=1,padx=5,pady=5,sticky=W)
        self.title_seasrc.grid(row=6,column=0,sticky=E+W,padx=5,pady=5)
        self.seamap_combo.grid(row=6,column=1,padx=5,pady=5,sticky=W)
        self.title_zlsea.grid(row=6,column=2,sticky=N+S+E+W,padx=5,pady=5)
        self.zlsea_combo.grid(row=6,column=3,columnspan=1,padx=5,pady=5,sticky=W)
        self.preview_btn.grid(row=5,column=4, columnspan=2,padx=5, pady=5,sticky=N+S+W+E)
        self.label_osm.grid(row=7,column=0,columnspan=6,sticky=W+E)
        self.title_min_area.grid(row=8,column=0, padx=5, pady=5,sticky=W+E) 
        self.min_area.grid(row=8,column=1, padx=5, pady=5,sticky=W)
        self.del_osm_btn.grid(row=8,column=2, columnspan=2, pady=5,sticky=N+S+W)
        self.get_osm_btn.grid(row=8,column=4, columnspan=2,padx=5, pady=5,sticky=N+S+W+E)
        self.label_bm.grid(row=9,column=0,columnspan=6,sticky=W+E)
        self.title_curv_tol.grid(row=10,column=0, padx=5, pady=5,sticky=W+E) 
        self.curv_tol.grid(row=10,column=1, padx=5, pady=5,sticky=W)
        self.min_angle_check.grid(row=10,column=2, padx=5, pady=5,sticky=W)
        self.min_angle.grid(row=10,column=3, padx=5, pady=5,sticky=W)
        self.build_mesh_btn.grid(row=10,column=4, columnspan=2,padx=5, pady=5,sticky=N+S+W+E)
        self.custom_dem_check.grid(row=11,column=0,columnspan=2, padx=5, pady=5,sticky=W)
        self.custom_dem_entry.grid(row=11,column=2,columnspan=4, padx=5, pady=5,sticky=N+S+E+W)
        self.label_dsf.grid(row=12,column=0,columnspan=6,sticky=W+E)
        self.skipdown_check.grid(row=13,column=0,columnspan=2, pady=5,sticky=N+S+E+W)
        self.skipconv_check.grid(row=13,column=2,columnspan=1, pady=5,sticky=N+S+E+W)
        self.check_response.grid(row=13,column=3,columnspan=3,sticky=W)
        self.verbose_check.grid(row=14,column=0,columnspan=2, pady=5,sticky=N+S+W)
        self.cleantmp_check.grid(row=14,column=2,columnspan=1, pady=5,sticky=N+S+W)
        self.cleanddster_check.grid(row=14,column=3,columnspan=2, pady=5,sticky=N+S+W)
        self.complexmasks_check.grid(row=15,column=0,columnspan=2, pady=5,sticky=N+S+W)
        self.masksinland_check.grid(row=15,column=2,columnspan=1, pady=5,sticky=N+S+W)
        self.title_masks_width.grid(row=16,column=0, padx=5, pady=5,sticky=W+E) 
        self.masks_width_e.grid(row=16,column=1, padx=5, pady=5,sticky=W)
        self.title_ratio_water.grid(row=16,column=2,columnspan=1, padx=5, pady=5,sticky=W) 
        self.ratio_water_entry.grid(row=16,column=3, padx=5, pady=5,sticky=W)
        self.build_masks_btn.grid(row=16,column=4,columnspan=2,padx=5,pady=5,sticky=N+S+W+E)
        self.build_tile_btn.grid(row=17,rowspan=3,column=4,columnspan=2,padx=5,sticky=N+S+W+E)
        self.read_cfg_btn.grid(row=0,column=0,padx=5, pady=5,sticky=N+S+W+E)
        self.write_cfg_btn.grid(row=0,column=1,padx=5, pady=5,sticky=N+S+W+E)
        self.expert_cfg_btn.grid(row=0,column=2,padx=5, pady=5,sticky=N+S+W+E)
        self.kill_proc_btn.grid(row=0,column=3,padx=5,pady=5,sticky=N+S+W+E)
        self.exit_btn.grid(row=0,column=4, padx=5, pady=5,sticky=N+S+W+E)
        self.title_progress_a.grid(row=17,column=0,columnspan=2,padx=5,pady=0,sticky=N+S+E+W)
        self.progressbar_attr.grid(row=17,column=2,columnspan=2,padx=5,pady=0,sticky=N+S+E+W)
        self.title_progress_d.grid(row=18,column=0,columnspan=2,padx=5,pady=0,sticky=N+S+E+W)
        self.progressbar_down.grid(row=18,column=2,columnspan=2,padx=5,pady=0,sticky=N+S+E+W)
        self.title_progress_c.grid(row=19,column=0,columnspan=2,padx=5,pady=0,sticky=N+S+E+W)
        self.progressbar_conv.grid(row=19,column=2,columnspan=2,padx=5,pady=0,sticky=N+S+E+W)
        self.title_comp_func.grid(row=20,column=0,columnspan=2,padx=5,pady=5,sticky=E+W)
        self.comp_func_combo.grid(row=20,column=2,columnspan=2,padx=5,pady=5,sticky=E+W)
        self.label_overlay.grid(row=21,column=0,columnspan=6,sticky=W+E)
        self.sniff_check.grid(row=22,column=0,columnspan=2, pady=5,sticky=N+S+E+W)
        self.sniff_dir_entry.grid(row=22,column=2,columnspan=3, padx=5, pady=5,sticky=N+S+E+W)
        self.sniff_btn.grid(row=22,column=5,columnspan=1, padx=5, pady=5,sticky=N+S+E+W)
        self.std_out.grid(row=0,column=0,padx=5,pady=5,sticky=N+S+E+W)
        # read default choices from config file 
        self.update_interface_with_variables() 


    def update_interface_with_variables(self):
        try:
            self.water_type.set(water_option)
            self.map_choice.set(default_website)
            self.zl_choice.set(default_zl)
            if sea_texture_params != []:
                self.seamap_choice.set(str(sea_texture_params[0]))
                self.zlsea_choice.set(str(sea_texture_params[1]))
            self.rw.set(ratio_water)
            self.ma.set(min_area)
            self.ct.set(curvature_tol)
            if no_small_angles==True:
                self.minangc.set(1)
                self.minang.set(smallest_angle)
            else:
                self.minangc.set(0)
                self.minang.set('')
            self.skipd.set(skip_downloads)
            self.skipc.set(skip_converts)
            self.cleantmp.set(clean_tmp_files)
            self.cleanddster.set(clean_unused_dds_and_ter_files)
            self.verbose.set(verbose_output)
            self.c_tms_r.set(check_tms_response)
            self.mw.set(masks_width)
            self.sniff_dir.set(default_sniff_dir)
            self.complexmasks.set(complex_masks)
            self.masksinland.set(use_masks_for_inland)
        except:
            print("\nWARNING : the config variables are incomplete or do not follow the syntax,")
            print("I could not initialize all the parameters to your wish.")
            print('_____________________________________________________________'+\
                '____________________________________')
        return 
    
    def check_entry_params(self):
        try:
            test_min_area=float(self.min_area.get())
        except:
            print('\nFailure : parameter min_area wrongly encoded.')
            print('_____________________________________________________________'+\
            '____________________________________')
            return 'error'
        if (test_min_area<0):
            print('\nFailure : parameter min_area exceeds limits.')
            print('_____________________________________________________________'+\
            '____________________________________')
            return 'error'
        try:
            test_curvature_tol=float(self.curv_tol.get())
            if test_curvature_tol < 0.01 or test_curvature_tol>100:
                print('\nFailure : curvature_tol exceeds limits.')
                print('_____________________________________________________________'+\
                '____________________________________')
                return 'error'
        except:
            print('\nFailure : curvature_tol wrongly encoded.')
            print('_____________________________________________________________'+\
                '____________________________________')
            return  'error'
        if not self.minangc.get()==0:
            try:
                test_smallest_angle=int(self.minang.get())
            except:
                print('\nFailure : minimum angle wrongly encoded.')
                print('_____________________________________________________________'+\
                '____________________________________')
                return 'error'
            if (test_smallest_angle<0) or (test_smallest_angle>30):
                print('\nFailure : minimum angle larger than 30° not allowed.')
                print('_____________________________________________________________'+\
                '____________________________________')
                return 'error'
        try:
            test_masks_width=int(self.masks_width_e.get())
            if test_masks_width < 1 or test_masks_width>512:
                print('\nFailure : masks_width off limits.')
                print('_____________________________________________________________'+\
                '____________________________________')
                return 'error'
        except:
            print('\nFailure : masks_width wrongly encoded.')
            print('_____________________________________________________________'+\
                '____________________________________')
            return 'error'
        if not self.water_type.get()==1:
            try:
                test_ratio_water=float(self.ratio_water_entry.get())
                if test_ratio_water<0 or test_ratio_water>1:
                    print('\nFailure : ratio_water off limits.')
                    print('_____________________________________________________________'+\
                    '____________________________________')
                    return 'error'
            except:
                print("The ratio_water parameter is wrongly encoded.")
                return 'error'
        return 'success'
    
    def update_variables_with_interface(self):
        if self.check_entry_params()!='success':
            print("Test failed, no variable has been updated.\n")
            return  'error'
        globals()['default_website']=self.map_choice.get()
        globals()['default_zl']=self.zl_choice.get()
        if self.seamap_choice.get() != '': 
           globals()['sea_texture_params']=[self.seamap_choice.get(),int(self.zlsea_choice.get())]
        else:
           globals()['sea_texture_params']=[]
        globals()['min_area']=float(self.min_area.get())
        globals()['curvature_tol']=float(self.curv_tol.get())
        if self.minangc.get()==0:
            globals()['no_small_angles']=False
        else:
            globals()['no_small_angles']=True
        if not self.minangc.get()==0:
            globals()['smallest_angle']=int(self.minang.get())
        globals()['masks_width']=int(self.masks_width_e.get())
        if not self.water_type.get()==1:
            globals()['ratio_water']=float(self.ratio_water_entry.get())
        if self.skipd.get()==1:
            self.skipc.set(1)
            globals()['skip_downloads']=True
            globals()['skip_converts']=True
        else:
            globals()['skip_downloads']=False  
        if self.skipc.get()==0:
            globals()['skip_converts']=False
            if self.skipd.get()==1:
                self.skipc.set(1)
                globals()['skip_converts']=True
        else:
            globals()['skip_converts']=True
        if self.c_tms_r.get()==0:
            globals()['check_tms_response']=False
        else:
            globals()['check_tms_response']=True
        if self.verbose.get()==0:
            globals()['verbose_output']=False
        else:
            globals()['verbose_output']=True
        if self.cleantmp.get()==0:
            globals()['clean_tmp_files']=False
        else:
            globals()['clean_tmp_files']=True
        if self.cleanddster.get()==0:
            globals()['clean_unused_dds_and_ter_files']=False
        else:
            globals()['clean_unused_dds_and_ter_files']=True
        if self.complexmasks.get()==0:
            globals()['complex_masks']=False
        else:
            globals()['complex_masks']=True
        if self.masksinland.get()==0:
            globals()['use_masks_for_inland']=False
        else:
            globals()['use_masks_for_inland']=True
        if self.sniff.get()==1:
            globals()['default_sniff_dir']=self.sniff_dir_entry.get()
        return 'success' 
           
    def write(self,text):
        if text=='' or text[-1]!='\r':
            self.std_out.insert(END,str(text))
            self.std_out.see(END)
        else:
            self.std_out.delete("end linestart", "end") 
            self.std_out.insert(END,str(text))
            self.std_out.see(END)
        return

    def flush(self):
        return
    
    def clear_zone_list(self,*args):
        global zone_list
        zone_list=[]
        return

    def stop_process(self):
        application.red_flag.set(1)
        return

    def choose_dir(self):
        if self.bdc.get()==1:
            self.bd.set(filedialog.askdirectory())
        else:
            self.bd.set('')
        return 
    
    def choose_dem(self):
        if self.cdc.get()==1:
            self.cde.set(filedialog.askopenfilename())
        else:
            self.cde.set('')
        return 
    
    def choose_minang(self):
        if self.minangc.get()==1:
            self.minang.set('5')
        else:
            self.minang.set('')
        return
    
    def choose_sniff_dir(self):
        if self.sniff.get()==1:
            self.sniff_dir.set(filedialog.askdirectory())
        else:
            self.sniff_dir.set('')
        return 
    
    def preview_tile(self):
        [lat,lon]=self.load_latlon()
        if lat=='error':
            return
        self.preview_window=Preview_window(lat,lon) 
        return
    
    def earth_preview(self):
        self.earth_window=Earth_Preview_window()
        return
    
    def purge_osm(self):
        [lat,lon]=self.load_latlon()
        if lat=='error':
            return
        strlat='{:+.0f}'.format(lat).zfill(3)
        strlon='{:+.0f}'.format(lon).zfill(4)
        osm_dir=Ortho4XP_dir+dir_sep+'OSM_data'+dir_sep+strlat+strlon
        try:
            shutil.rmtree(osm_dir)
        except:
            print('_____________________________________________________________'+\
            '____________________________________')
        return
    
    def build_poly_ifc(self):
        global build_dir, min_area
        [lat,lon]=self.load_latlon()
        if lat=='error':
            return
        strlat='{:+.0f}'.format(lat).zfill(3)
        strlon='{:+.0f}'.format(lon).zfill(4)
        strlatround='{:+.0f}'.format(floor(lat/10)*10).zfill(3)
        strlonround='{:+.0f}'.format(floor(lon/10)*10).zfill(4)
        if self.build_dir_entry.get()=='':
            build_dir=Ortho4XP_dir+dir_sep+'Tiles'+dir_sep+'zOrtho4XP_'+strlat+strlon
        else:
            build_dir=self.build_dir_entry.get()
            if build_dir[-1]=='/':
                build_dir=build_dir[:-1]+dir_sep+'zOrtho4XP_'+strlat+strlon
        website=self.map_choice.get()
        if website!='None':
            try:
                min_area=float(self.min_area.get())
            except:
                print('\nFailure : parameter min_area wrongly encoded.')
                print('_____________________________________________________________'+\
                      '____________________________________')
                return
            if (min_area<0):
                print('\nFailure : parameter min_area exceeds limits.')
                print('_____________________________________________________________'+\
                      '____________________________________')
                return
            print("\nStep 1 : Building OSM and patch data for tile "+strlat+strlon+" : ")
            print("--------\n")
            fargs_get_osm=[lat,lon,water_option,build_dir,self.map_choice.get()]
            build_dir_thread=threading.Thread(target=build_poly_file,args=fargs_get_osm)
            build_dir_thread.start()
        else:
            print("\nStep 1 : Building landclass and patch data for tile "+strlat+strlon+" : ")
            print("--------\n")
            base_sniff_dir=self.sniff_dir_entry.get()
            file_to_sniff=base_sniff_dir+dir_sep+"Earth nav data"+dir_sep+\
                      strlatround+strlonround+dir_sep+strlat+strlon+'.dsf'
            if not os.path.isfile(file_to_sniff):
                print('\nFailure : there is no file to sniff from at the indicated place.')
                print('_____________________________________________________________'+\
                      '____________________________________')
                return
            dem_alternative=self.custom_dem_entry.get()
            fargs_build_poly=[lat,lon,build_dir,file_to_sniff,dem_alternative]
            build_poly_thread=threading.Thread(target=build_landclass_poly_file,args=fargs_build_poly)
            build_poly_thread.start()
        return

    def build_mesh_ifc(self):
        global build_dir,curvature_tol,no_small_angles,smallest_angle
        [lat,lon]=self.load_latlon()
        if lat=='error':
            return
        strlat='{:+.0f}'.format(lat).zfill(3)
        strlon='{:+.0f}'.format(lon).zfill(4)
        if self.build_dir_entry.get()=='':
            build_dir=Ortho4XP_dir+dir_sep+'Tiles'+dir_sep+'zOrtho4XP_'+strlat+strlon
        else:
            build_dir=self.build_dir_entry.get()
            if build_dir[-1]=='/':
                build_dir=build_dir[:-1]+dir_sep+'zOrtho4XP_'+strlat+strlon
        try:
            curvature_tol=float(self.curv_tol.get())
            if curvature_tol < 0.01 or curvature_tol>100:
                print('\nFailure : curvature_tol exceeds limits.')
                print('_____________________________________________________________'+\
                '____________________________________')
                return
        except:
            print('\nFailure : curvature_tol wrongly encoded.')
            print('_____________________________________________________________'+\
                '____________________________________')
            return
        if self.minangc.get()==0:
            no_small_angles=False
        else:
            no_small_angles=True
        if no_small_angles==True:
            try:
                smallest_angle=int(self.minang.get())
            except:
                print('\nFailure : minimum angle wrongly encoded.')
                print('_____________________________________________________________'+\
                '____________________________________')
                return
            if (smallest_angle<0) or (smallest_angle>30):
                print('\nFailure : minimum angle larger than 30° not allowed.')
                print('_____________________________________________________________'+\
                '____________________________________')
                return
        print("\nStep 2 : Building mesh for tile "+strlat+strlon+" : ")
        print("--------\n")
        fargs_build_mesh=[lat,lon,build_dir]
        build_mesh_thread=threading.Thread(target=build_mesh,args=fargs_build_mesh)
        build_mesh_thread.start()
        return

    def build_overlay_ifc(self):
        [lat,lon]=self.load_latlon()
        if lat=='error':
            return
        strlat='{:+.0f}'.format(lat).zfill(3)
        strlon='{:+.0f}'.format(lon).zfill(4)
        strlatround='{:+.0f}'.format(floor(lat/10)*10).zfill(3)
        strlonround='{:+.0f}'.format(floor(lon/10)*10).zfill(4)
        base_sniff_dir=self.sniff_dir_entry.get()
        print("\nIndependent Step  : Building of an Overlay DSF from third party data : ")
        print("-------------------\n")
        file_to_sniff=base_sniff_dir+dir_sep+"Earth nav data"+dir_sep+\
                      strlatround+strlonround+dir_sep+strlat+strlon+'.dsf'
        if not os.path.isfile(file_to_sniff):
            print('\nFailure : there is no file to sniff from at the indicated place.')
            print('_____________________________________________________________'+\
                '____________________________________')
            return 
        fargs_build_overlay=[lat,lon,file_to_sniff]
        build_overlay_thread=threading.Thread(target=build_overlay,args=fargs_build_overlay)
        build_overlay_thread.start()
        return 
    
    def build_tile_ifc(self):
        global lat,lon,build_dir,skip_downloads,skip_converts,verbose_output,\
                clean_tmp_files,dds_or_png,water_overlay,ratio_water,use_masks_for_inland,ortho_list,zone_list,sea_texture_params
        [lat,lon]=self.load_latlon()
        if lat=='error':
            return
        strlat='{:+.0f}'.format(lat).zfill(3)
        strlon='{:+.0f}'.format(lon).zfill(4)
        strlatround='{:+.0f}'.format(floor(lat/10)*10).zfill(3)
        strlonround='{:+.0f}'.format(floor(lon/10)*10).zfill(4)
        if self.build_dir_entry.get()=='':
            build_dir=Ortho4XP_dir+dir_sep+'Tiles'+dir_sep+'zOrtho4XP_'+strlat+strlon
        else:
            build_dir=self.build_dir_entry.get()
            if build_dir[-1]=='/':
                build_dir=build_dir[:-1]+dir_sep+'zOrtho4XP_'+strlat+strlon
        mesh_filename = build_dir+dir_sep+'Data'+strlat+strlon+".mesh"
        website=self.map_choice.get()
        if os.path.isfile(mesh_filename)!=True:
            if website!='None':
                print("You must first construct the mesh !")
                return
            else:
                base_sniff_dir=self.sniff_dir_entry.get()
                file_to_sniff=base_sniff_dir+dir_sep+"Earth nav data"+dir_sep+\
                      strlatround+strlonround+dir_sep+strlat+strlon+'.dsf'
                if not os.path.isfile(file_to_sniff):
                    print('\nFailure : there is no file to sniff from at the indicated place.')
                    print('_____________________________________________________________'+\
                      '____________________________________')
                    return
                dem_alternative=self.custom_dem_entry.get()
                print("\nTranscoding Tile "+strlat+strlon+" : ")
                print("------------------------\n")
                fargs_re_encode_dsf=[lat,lon,build_dir,file_to_sniff,keep_orig_zuv,dem_alternative,seven_zip]
                re_encode_dsf_thread=threading.Thread(target=re_encode_dsf,args=fargs_re_encode_dsf)
                re_encode_dsf_thread.start()
                return
        if self.water_type.get()==1:
            water_overlay=False
        else:
            water_overlay=True
            try:
                ratio_water=float(self.ratio_water_entry.get())
            except:
                print("The ratio_water parameter is wrongly encoded.")
                return
        self.set_cleantmp()
        zoomlevel=self.zl_choice.get()
        if self.seamap_choice.get() != '': 
           sea_texture_params=[self.seamap_choice.get(),int(self.zlsea_choice.get())]
        else:
           sea_texture_params=[]
        ortho_list=zone_list[:]
        if website!='None':
            ortho_list.append([[lat,lon,lat,lon+1,lat+1,lon+1,lat+1,lon,lat,lon],\
                        str(zoomlevel),str(website)])
        self.write_cfg()
        print("\nStep 3 : Building Tile "+strlat+strlon+" : ")
        print("--------\n")
        fargs_build_tile=[lat,lon,build_dir,mesh_filename,True]
        build_tile_thread=threading.Thread(target=build_tile,\
                args=fargs_build_tile)
        build_tile_thread.start()
        return
    
    def build_masks_ifc(self):
        global lat,lon,build_dir,water_overlay,masks_width,complex_masks
        [lat,lon]=self.load_latlon()
        if lat=='error':
            return
        strlat='{:+.0f}'.format(lat).zfill(3)
        strlon='{:+.0f}'.format(lon).zfill(4)
        if self.build_dir_entry.get()=='':
            build_dir=Ortho4XP_dir+dir_sep+'Tiles'+dir_sep+'zOrtho4XP_'+strlat+strlon
        else:
            build_dir=self.build_dir_entry.get()
            if build_dir[-1]=='/':
                build_dir=build_dir[:-1]+dir_sep+'zOrtho4XP_'+strlat+strlon
        try:
            masks_width=int(self.masks_width_e.get())
            if masks_width < 1 or masks_width>512:
                print('\nFailure : masks_width off limits.')
                print('_____________________________________________________________'+\
                '____________________________________')
                return
        except:
            print('\nFailure : masks_width wrongly encoded.')
            print('_____________________________________________________________'+\
                '____________________________________')
            return
        if not os.path.exists(build_dir+dir_sep+"textures"):
            os.makedirs(build_dir+dir_sep+"textures")
        mesh_filename = build_dir+dir_sep+'Data'+strlat+strlon+".mesh"
        if os.path.isfile(mesh_filename)!=True:
            print("You must first construct the mesh !")
            return
        print("\nStep 2.5 : Building Masks for Tile "+strlat+strlon+" : ")
        print("----------\n")
        if complex_masks==False:
            mesh_filename_list=[mesh_filename]
        else:
            mesh_filename_list=[]
            for closelat in [lat-1,lat,lat+1]:
                for closelon in [lon-1,lon,lon+1]:
                    strcloselat='{:+.0f}'.format(closelat).zfill(3)
                    strcloselon='{:+.0f}'.format(closelon).zfill(4)
                    closemesh_filename=build_dir+dir_sep+'..'+dir_sep+'zOrtho4XP_'+strcloselat+strcloselon+\
                                   dir_sep+'Data'+strcloselat+strcloselon+".mesh"
                    if os.path.isfile(closemesh_filename):
                        mesh_filename_list.append(closemesh_filename)
        fargs_build_masks=[lat,lon,build_dir,mesh_filename_list,maskszl]
        build_masks_thread=threading.Thread(target=build_masks,\
                args=fargs_build_masks)
        build_masks_thread.start()
        return

    def build_tile_list_ifc(self,tile_list,read_config,use_existing_mesh,bbmasks,bboverlays):
        global default_website, default_zl, sea_texture_params, min_area, curvature_tol,\
               no_small_angles, smallest_angle, water_overlay, ratio_water, masks_width
        default_website=self.map_choice.get()
        default_zl=self.zl_choice.get()
        if self.seamap_choice.get() != '': 
           sea_texture_params=[self.seamap_choice.get(),int(self.zlsea_choice.get())]
        else:
           sea_texture_params=[]
        try:
            min_area=float(self.min_area.get())
        except:
            print('\nFailure : parameter min_area wrongly encoded.')
            print('_____________________________________________________________'+\
            '____________________________________')
            return
        if (min_area<0):
            print('\nFailure : parameter min_area exceeds limits.')
            print('_____________________________________________________________'+\
            '____________________________________')
            return
        try:
            curvature_tol=float(self.curv_tol.get())
            if curvature_tol < 0.01 or curvature_tol>100:
                print('\nFailure : curvature_tol exceeds limits.')
                print('_____________________________________________________________'+\
                '____________________________________')
                return
        except:
            print('\nFailure : curvature_tol wrongly encoded.')
            print('_____________________________________________________________'+\
                '____________________________________')
            return
        if self.minangc.get()==0:
            no_small_angles=False
        else:
            no_small_angles=True
        if no_small_angles==True:
            try:
                smallest_angle=int(self.minang.get())
            except:
                print('\nFailure : minimum angle wrongly encoded.')
                print('_____________________________________________________________'+\
                '____________________________________')
                return
            if (smallest_angle<0) or (smallest_angle>30):
                print('\nFailure : minimum angle larger than 30° not allowed.')
                print('_____________________________________________________________'+\
                '____________________________________')
                return
        try:
            masks_width=int(self.masks_width_e.get())
            if masks_width < 1 or masks_width>512:
                print('\nFailure : masks_width off limits.')
                print('_____________________________________________________________'+\
                '____________________________________')
                return
        except:
            print('\nFailure : masks_width wrongly encoded.')
            print('_____________________________________________________________'+\
                '____________________________________')
            return
        if self.water_type.get()==1:
            water_overlay=False
        else:
            water_overlay=True
            try:
                ratio_water=float(self.ratio_water_entry.get())
            except:
                print("The ratio_water parameter is wrongly encoded.")
                return
        build_dir_option=self.build_dir_entry.get()
        fargs_build_tile_list=[tile_list,build_dir_option,read_config,use_existing_mesh,bbmasks,bboverlays]
        build_tile_list_thread=threading.Thread(target=build_tile_list,\
                args=fargs_build_tile_list)
        build_tile_list_thread.start()
        return

    def read_cfg(self):
        global build_dir,water_option,ratio_water,min_area,curvature_tol,\
               no_small_angles,smallest_angle,default_website,default_zl,\
               skip_downloads,skip_converts,verbose_output,clean_tmp_files,\
               dds_or_png,check_tms_response,complex_masks,use_masks_for_inland,zone_list,sea_texture_params
        [lat,lon]=self.load_latlon()
        if lat=='error':
            return
        strlat='{:+.0f}'.format(lat).zfill(3)
        strlon='{:+.0f}'.format(lon).zfill(4)
        if self.build_dir_entry.get()=='':
            build_dir=Ortho4XP_dir+dir_sep+'Tiles'+dir_sep+'zOrtho4XP_'+strlat+strlon
        else:
            build_dir=self.build_dir_entry.get()
            if build_dir[-1]=='/':
                build_dir=build_dir[:-1]+dir_sep+'zOrtho4XP_'+strlat+strlon
        try:
            exec(open(build_dir+dir_sep+'Ortho4XP.cfg').read(),globals())
        except:
            print('\nFailure : the tile specific config file is not present or does follow the syntax.')
            print('_____________________________________________________________'+\
                '____________________________________')
            return 
        self.update_interface_with_variables()
        return
      
    def write_cfg(self):
        if self.check_entry_params()!='success':
            print("No config file was written.\n")
            return
        self.update_variables_with_interface()
        [lat,lon]=self.load_latlon()
        if lat=='error':
           return 'error'
        strlat='{:+.0f}'.format(lat).zfill(3)
        strlon='{:+.0f}'.format(lon).zfill(4)
        if self.build_dir_entry.get()=='':
            build_dir=Ortho4XP_dir+dir_sep+'Tiles'+dir_sep+'zOrtho4XP_'+strlat+strlon
        else:
            build_dir=self.build_dir_entry.get()
            if build_dir[-1]=='/':
                build_dir=build_dir[:-1]+dir_sep+'zOrtho4XP_'+strlat+strlon
        if not os.path.exists(build_dir):
            os.makedirs(build_dir)
        try:
            fbuild=open(build_dir+dir_sep+"Ortho4XP.cfg",'w')
        except:
            print("\nI could open a file for writing at the indicated location.")
            print("\n Failure.")
            print('_____________________________________________________________'+\
                '____________________________________')
            return 'error'
        fbuild.write("# Tile specific config file : lat="+str(lat)+", lon="+str(lon)+"\n")
        for item in configvars:
            if item not in configvars_strings:    
                fbuild.write(str(item)+"="+str(eval(item))+"\n") 
            else:
                fbuild.write(str(item)+"='"+str(eval(item))+"'\n") 
        fbuild.write("zone_list=[]\n")
        for zone in zone_list:
            fbuild.write("zone_list.append("+str(zone)+")\n")
        return
        
    def expert_cfg(self):
        self.update_variables_with_interface()
        self.expert_window=Expert_config() 
        return

    def load_latlon(self):
        try:
            lat=int(self.latitude.get())
            lon=int(self.longitude.get())
            if lat<-85 or lat>85 or lon<-180 or lon>180:
                print('\nFailure : latitude and/or longitude exceed limit.')
                print('_____________________________________________________________'+\
                '____________________________________')
                return ['error','error']
        except:
            print('\nFailure : latitude and/or longitude wrongly encoded.')
            print('_____________________________________________________________'+\
                '____________________________________')
            return ['error','error']
        return [lat,lon]

    def set_skip_downloads(self):
        global skip_downloads,skip_converts
        if self.skipd.get()==1:
            self.skipc.set(1)
            skip_downloads=True
            skip_converts=True
        else:
            skip_downloads=False  
        return
    
    def set_skip_converts(self):
        global skip_downloads, skip_converts
        if self.skipc.get()==0:
            skip_converts=False
            if self.skipd.get()==1:
                self.skipc.set(1)
                skip_converts=True
        else:
            skip_converts=True
        return
    
    def set_c_tms_r(self):
        global check_tms_response
        if self.c_tms_r.get()==0:
            check_tms_response=False
        else:
            check_tms_response=True
        return

    def set_verbose_output(self):
        global verbose_output 
        if self.verbose.get()==0:
            verbose_output=False
        else:
            verbose_output=True
        return
    
    def set_cleantmp(self):
        global clean_tmp_files
        if self.cleantmp.get()==0:
            clean_tmp_files=False
        else:
            clean_tmp_files=True
        return
    
    def set_cleanddster(self):
        global clean_unused_dds_and_ter_files
        if self.cleanddster.get()==0:
            clean_unused_dds_and_ter_files=False
        else:
            clean_unused_dds_and_ter_files=True
        return
    
    def set_complexmasks(self):
        global complex_masks
        if self.complexmasks.get()==0:
            complex_masks=False
        else:
            complex_masks=True
        return
    
    def set_masksinland(self):
        global use_masks_for_inland
        if self.masksinland.get()==0:
            use_masks_for_inland=False
        else:
            use_masks_for_inland=True
        return
    
    def kill_process(self):
        return

##############################################################################

##############################################################################
#
# The following is essentially taken with minor modifications from Jonathan 
# Harris (Marginal) DSFLib.py 
#
def read_dsf(lat,lon,build_dir,file_to_sniff,keep_orig_zuv=False,dem_alternative=False):
    timer=time.time()
    strlat='{:+.0f}'.format(lat).zfill(3)
    strlon='{:+.0f}'.format(lon).zfill(4)
    strlatround='{:+.0f}'.format(floor(lat/10)*10).zfill(3)
    strlonround='{:+.0f}'.format(floor(lon/10)*10).zfill(4)
    file_to_sniff_loc=Ortho4XP_dir+dir_sep+"tmp"+dir_sep+strlat+strlon+'.dsf'
    # Making a copy of the original DSF in tmp dir
    os.system(copy_cmd + '  "'+file_to_sniff+'" "'+file_to_sniff_loc+'"')
    file = open(file_to_sniff_loc,'rb')
    # check for 7z compression and unzip if necessary
    dsfid = file.read(2).decode('ascii')
    file.close()
    if dsfid == '7z':
        print("Exctracting original dsf from its 7z archive...")
        os.system(rename_cmd+'"'+file_to_sniff_loc+'" "'+file_to_sniff_loc+'.7z" '+\
              devnull_rdir)
        os.system(unzip_cmd+' e -o'+Ortho4XP_dir+dir_sep+'tmp'+' "'+\
              file_to_sniff_loc+'.7z"')
    bfile = open(file_to_sniff_loc,'rb').read()
    file=io.BytesIO(bfile)
    print("Reading original DSF...")
    #########
    # read atoms headers and save their positions
    table={}
    file.seek(-16,os.SEEK_END)	
    end=file.tell()
    p=12
    while p<end:
        file.seek(p)
        d=file.read(8)
        (c,l)=struct.unpack('<4sI', d)
        table[c]=p+4
        p+=l
    # Header Atom
    file.seek(table[b'DAEH'])
    (l,)=struct.unpack('<I', file.read(4))
    headend=file.tell()+l-8
    file.read(4)
    (l,)=struct.unpack('<I', file.read(4))
    bPROP=file.read(l-8)

    # Definitions Atom
    bOBJT=bPOLY=bNETW=bDEMW=b''
    file.seek(table[b'NFED'])
    (l,)=struct.unpack('<I', file.read(4))
    defnend=file.tell()+l-8
    bDEFN=file.read(l-8)
    file.seek(8-l,1) 
    terrain=objects=polygons=networks=rasternames=[]
    while file.tell()<defnend:
        c=file.read(4)
        (l,)=struct.unpack('<I', file.read(4))
        if l==8:
            pass	# empty
        elif c==b'TRET':
            bTERT=file.read(l-8)
            file.seek(file.tell()-l+8)
            terrain=[x.decode('ascii') for x in file.read(l-9).split(b'\0')]
            print("Number of terrain definitions : ",len(terrain))
            file.read(1)
        elif c==b'TJBO':
            bOBJT=file.read(l-8)
            file.seek(file.tell()-l+8)
            objects=[x.decode() for x in file.read(l-9).split(b'\0')]
            file.read(1)
        elif c==b'YLOP':
            bPOLY=file.read(l-8)
            file.seek(file.tell()-l+8)
            polygons=[x.decode() for x in file.read(l-9).split(b'\0')]
            file.read(1)
        elif c==b'WTEN':
            bNETW=file.read(l-8)
            file.seek(file.tell()-l+8)
            networks=[x.decode() for x in file.read(l-9).split(b'\0')]
            file.read(1)
        elif c==b'NMED':
            bDEMN=file.read(l-8)
            file.seek(file.tell()-l+8)
            rasternames=[x.decode() for x in file.read(l-9).split(b'\0')]
            file.read(1)
        else:
            file.seek(l-8, 1)
        
    # Geodata Atom
    clock=time.time()	# Processor time
    file.seek(table[b'DOEG'])
    (l,)=struct.unpack('<I', file.read(4))
    geodend=file.tell()+l-8
    ####
    pool=[]
    scal=[]
    nbr_of_pools=0
    skipped_pools=0
    kept_pools=0
    bGEOD=b''
    while file.tell()<geodend:
        c=file.read(4)
        (l,)=struct.unpack('<I', file.read(4))
        if c == b'23OP':
            if l>8:
                file.seek(file.tell()-8)
                bGEOD+=file.read(l)
        elif c == b'23CS':
            if l>8:
                file.seek(file.tell()-8)
                bGEOD+=file.read(l)
        elif c == b'LOOP':
            (n,p)=struct.unpack('<IB', file.read(5))
            if p<5:
                file.seek(file.tell()-13)
                bGEOD+=file.read(l)
                kept_pools+=1
                continue
            skipped_pools+=1
            thispool = numpy.empty((n,p), numpy.uint16)
            # Pool data is supplied in column order (by "plane"), so use numpy slicing to assign
            for i in range(p):
                (e,)=struct.unpack('<B', file.read(1))	# encoding type - default DSFs use e=3
                if e&2:		# RLE
                    offset = 0
                    while offset<n:
                        (r,)=struct.unpack('<B', file.read(1))
                        if (r&128):	# repeat
                            (d,)=struct.unpack('<H', file.read(2))
                            thispool[offset:offset+(r&127),i] = d
                            offset += (r&127)
                        else:		# non-repeat
                            thispool[offset:offset+r,i] = numpy.fromstring(file.read(r*2), '<H')
                            offset += r
                else:		# raw
                    thispool[:,i] = numpy.fromstring(file.read(n*2), '<H')
                if e&1:		# differenced
                    thispool[:,i] = numpy.cumsum(thispool[:,i], dtype=numpy.uint16)
            pool.append(thispool)
        elif c==b'LACS':
            if l<= 40: # 8+2*4*4 i.e. 4 planes at most
                file.seek(file.tell()-8)
                bGEOD+=file.read(l)
                continue
            scal.append(numpy.fromstring(file.read(l-8), '<f').reshape(-1,2))
        else:
            file.seek(l-8, 1)
    #print("%6.3f time in GEOD atom" % (time.time()-clock))
    

    # X-Plane 10 raster data
    raster={}
    if b'SMED' in table:
        clock=time.time()
        file.seek(table[b'SMED'])
        (l,)=struct.unpack('<I', file.read(4))
        demsend=file.tell()+l-8
        bDEMS=file.read(l-8)
        file.seek(8-l,1)

        ####
        layerno=0
        while file.tell()<demsend:
            file.read(4)  
            (l1,)=struct.unpack('<I', file.read(4))
            (ver,bpp,flags,width,height,scale,offset)=struct.unpack('<BBHIIff', file.read(20))
            print("Found raster layer : ",rasternames[layerno]," of size ",width,"x",height)
            #print ('IMED', ver, bpp, flags, width, height, scale, offset, rasternames[layerno])
            file.read(4)
            (l2,)=struct.unpack('<I', file.read(4))
            assert l2==8+bpp*width*height
            if flags&3==0:	# float
                fmt='f'
                assert bpp==4
            else:		# signed
                if bpp==1:
                    fmt='b'
                elif bpp==2:
                    fmt='h'
                elif bpp==4:
                    fmt='i'
                if flags&3==2:	# unsigned
                    fmt=fmt.upper()
            data = numpy.fromstring(file.read(bpp*width*height), '<'+fmt).reshape(width,height).astype(numpy.uint16)
            raster[rasternames[layerno]]=data
            if rasternames[layerno]=='elevation':
                altdem=raster['elevation'][::-1] 
                ndem=width
            elif rasternames[layerno]=='sea_level':
                bathdem=raster['sea_level'][::-1] 
                nbath=width
            layerno+=1
        #print("%6.3f time in DEMS atom" % (time.time()-clock))
    
    if dem_alternative:
        [altdem,ndem]=load_altitude_matrix(lat,lon,dem_alternative)

    # Rescale pools
    clock=time.time()
    for i in range(len(pool)):				# number of pools
        curpool = pool[i]
        curscale= scal[i]
        newpool = numpy.empty(curpool.shape, float)		# need double precision for placements
        for plane in range(len(curscale)):		# number of planes in this pool
            (scale,offset) = curscale[plane]
            #print(scale,offset)
            if scale:
                newpool[:,plane] = curpool[:,plane] * (scale/0xffff) + float(offset)
            else:
                newpool[:,plane] = curpool[:,plane] + float(offset)
        # numpy doesn't work efficiently skipping around the variable sized pools, so don't consolidate
        pool[i] = newpool
    while pool and not len(pool[-1]): 
        #print("removing one empty pool")
        pool.pop()	# v10 DSFs have a bogus zero-dimensioned pool at the end
   
    # Update the altitude coordinate from the DEM
    for i in range(len(pool)):
        if len(scal[i])>=5 and not keep_orig_zuv: 
            (z,u,v)=altitude_and_normals_vec(pool[i][:,0]-lon,pool[i][:,1]-lat,altdem,ndem)
            z_kept=pool[i][:,2]*(pool[i][:,2]!=-32768)  # coastline forcing to zero is hence kept
            z_new=z*(pool[i][:,2]==-32768) # other is determined from dem
            pool[i][:,2]=z_kept+z_new
            pool[i][:,3]=u
            pool[i][:,4]=v
 
    print("%6.3f time in RESCALING POOLS" % (time.time()-clock))
    
    
    # Commands Atom
    clock=time.time()	# Processor time
    file.seek(table[b'SDMC'])
    (l,)=struct.unpack('<I', file.read(4))
    cmdsend=file.tell()+l-8
    curpool=0
    netbase=0
    idx=0
    near=0
    far=-1
    flags=0	# 1=physical, 2=overlay
    curter='terrain_Water'
    tri_list_kept={}
    for ter in terrain:
        for flags in [1,2]:
            tri_list_kept[ter+'_'+str(flags)]=[]
    stripindices = MakeStripIndices()
    fanindices   = MakeFanIndices()
    bCMDS=b''
    while file.tell()<cmdsend:
        bcmd=file.read(1)
        (c,)=struct.unpack('<B', bcmd)
        #print(c)
        if c==13:	# Polygon Range 
            bCMDS+=bcmd+file.read(6)
        elif c==15:	# Nested Polygon Range
            bpn=file.read(3)
            (param,n)=struct.unpack('<HB', bpn)
            bCMDS+=bcmd+bpn+file.read(2*n+2)
        elif c==27:	# Patch Triangle Strip - cross-pool 
            (l,)=struct.unpack('<B', file.read(1))
            array_in=numpy.fromstring(file.read(l*4), '<H').reshape(-1,2)[stripindices[l]]
            tri_list_loc=numpy.array([pool[p][d] for (p,d) in array_in])
            for j in range(l-2):
                tri_list_kept[curter+'_'+str(flags)].append(tri_list_loc[3*j:3*j+3])
        elif c==28:	# Patch Triangle Strip Range 
            (first,last)=struct.unpack('<HH', file.read(4))
            loc_keep_list=numpy.arange(first,last,dtype=numpy.uint16)[stripindices[last-first]]
            tri_list_loc=pool[curpool][loc_keep_list]
            for j in range(last-first-2):
                tri_list_kept[curter+'_'+str(flags)].append(tri_list_loc[3*j:3*j+3])
        elif c==1:	# Coordinate Pool Select
            bcp=file.read(2)
            (curpool,)=struct.unpack('<H', bcp)
            if curpool>=skipped_pools:
                bcp=struct.pack('<H',curpool-skipped_pools)
                bCMDS+=bcmd+bcp
            elif curpool==0:
                bCMDS+=bcmd+bcp
        elif c==2:	# Junction Offset Select
            bCMDS+=bcmd+file.read(4)
        elif c==3:	# Set Definition
            bidx=file.read(1)
            (idx,)=struct.unpack('<B', bidx)
            bCMDS+=bcmd+bidx
        elif c==4:	# Set Definition
            bidx=file.read(2)
            (idx,)=struct.unpack('<H', bidx)
            bCMDS+=bcmd+bidx
        elif c==5:	# Set Definition
            bidx=file.read(4)
            (idx,)=struct.unpack('<I', bidx)
            bCMDS+=bcmd+bidx
        elif c==6:	# Set Road Subtype
            bCMDS+=bcmd+file.read(1)
        elif c==7:	# Object
            bCMDS+=bcmd+file.read(2)
        elif c==8:	# Object Range
            bCMDS+=bcmd+file.read(4)
        elif c==12:	# Polygon
            bpl=file.read(3)
            (param,l)=struct.unpack('<HB', bpl)
            bCMDS+=bcmd+bpl+file.read(l*2)
        elif c==14:	# Nested Polygon
            bpn=file.read(3)
            (param,n)=struct.unpack('<HB', bpn)
            btmp=b''
            for i in range(n):
                bl=file.read(1)
                (l,)=struct.unpack('<B', bl)
                btmp+=bl+file.read(l*2)
            bCMDS+=bcmd+bpn+btmp
        elif c==16:	# Terrain Patch
            curter=terrain[idx]
        elif c==17:	# Terrain Patch w/ flags
            bf=file.read(1)
            (flags,)=struct.unpack('<B', bf)
            curter=terrain[idx]
        elif c==18:	# Terrain Patch w/ flags & LOD
            bf=file.read(9)
            (flags,near,far)=struct.unpack('<Bff', bf)
            curter=terrain[idx]
        elif c==23:	# Patch Triangle
            (l,)=struct.unpack('<B', file.read(1))
            array_in=numpy.fromstring(file.read(l*2), '<H')
            tri_list_loc=pool[curpool][array_in]
            for j in range(l//3):
                tri_list_kept[curter+'_'+str(flags)].append(tri_list_loc[3*j:3*j+3])
        elif c==24:	# Patch Triangle - cross-pool
            (l,)=struct.unpack('<B', file.read(1))
            array_in=numpy.fromstring(file.read(l*4), '<H')
            tri_list_loc=numpy.array([pool[p][d] for (p,d) in array_in.reshape(-1,2)])
            for j in range(l//3):
                tri_list_kept[curter+'_'+str(flags)].append(tri_list_loc[3*j:3*j+3])
        elif c==25:	# Patch Triangle Range
            (first,last)=struct.unpack('<HH', file.read(4))
            tri_list_loc=pool[curpool][first:last]
            l=(last-first)
            for j in range(l//3):
                tri_list_kept[curter+'_'+str(flags)].append(tri_list_loc[3*j:3*j+3])
        elif c==26:	# Patch Triangle Strip 
            (l,)=struct.unpack('<B', file.read(1))
            array_in=numpy.fromstring(file.read(l*2), '<H')[stripindices[l]]
            tri_list_loc=pool[curpool][array_in]
            for j in range(l-2):
                tri_list_kept[curter+'_'+str(flags)].append(tri_list_loc[3*j:3*j+3])
        elif c==29:	# Patch Triangle Fan
            (l,)=struct.unpack('<B', file.read(1))
            array_in=numpy.fromstring(file.read(l*2), '<H')[fanindices[l]]
            tri_list_loc=pool[curpool][array_in]
            for j in range(l-2):
                tri_list_kept[curter+'_'+str(flags)].append(tri_list_loc[3*j:3*j+3])
        elif c==30:	# Patch Triangle Fan - cross-pool
            print("triangle fan cross-pool!!!!!!!!!!!!!!!!!!!!!")
            (l,)=struct.unpack('<B', file.read(1))
            bstring_in=file.read(l*4)
            tri_list_loc=numpy.array([pool[p][d] for (p,d) in numpy.fromstring(bstring_in,'<H').reshape(-1,2)])[fanindices[l]] 
            for j in range(l-2):
                tri_list_kept[curter+'_'+str(flags)].append(tri_list_loc[3*j:3*j+3])
                # TODO FIX !!!
        elif c==31:	# Patch Triangle Fan Range
            print("triangle fan range!!!!!!!!!!!!!!!!!!!!!")
            (first,last)=struct.unpack('<HH', file.read(4))
            tri_list_loc=pool[curpool][first:][fanindices[last-first]]
            for j in range(last-first-2):
                tri_list_kept[curter+'_'+str(flags)].append(tri_list_loc[3*j:3*j+3])
                # TODO FIX !!!
        elif c==32:	# Comment
            bl=file.read(1) 
            (l,)=struct.unpack('<B', bl)
            file.read(l)
        elif c==33:	# Comment
            bl=file.read(2) 
            (l,)=struct.unpack('<H', bl)
            file.read(l)
        elif c==34:	# Comment
            bl=file.read(4) 
            (l,)=struct.unpack('<I', bl)
            file.read(l)
        elif c==10:	# Network Chain Range 
            bCMDS+=bcmd+file.read(cmdsend-file.tell())
            continue    # !!! Speed-up by assuming network commands end-up the file !!! 
            bCMDS+=bcmd+file.read(4)
        elif c==9:	# Network Chain 
            bCMDS+=bcmd+file.read(cmdsend-file.tell())
            continue    # !!! Speed-up by assuming network commands end-up the file !!!
            bl=file.read(1)
            (l,)=struct.unpack('<B', bl)
            bCMDS+=bcmd+bl+file.read(l*2)
        elif c==11:	# Network Chain 32
            bCMDS+=bcmd+file.read(cmdsend-file.tell())
            continue    # !!! Speed-up by assuming network commands end-up the file !!!
            bl=file.read(1)
            (l,)=struct.unpack('<B', bl)
            bCMDS+=bcmd+bl+file.read(l*4)
        else:
            print("Unrecognised command (%d) at %x" % (c, file.tell()-1))
            
    file.close()
    
    print("Elapsed time :",time.time()-timer)
    return (terrain,tri_list_kept,kept_pools,bPROP,bOBJT,bPOLY,bNETW,bDEMN,bGEOD,bDEMS,bCMDS,bathdem,nbath)
##############################################################################














##############################################################################
def re_encode_dsf(lat0,lon0,build_dir,file_to_sniff,keep_orig_zuv=False,dem_alternative=False,seven_zip=False):
    t0=time.time()
    strlat='{:+.0f}'.format(lat0).zfill(3)
    strlon='{:+.0f}'.format(lon0).zfill(4)
    strlatround='{:+.0f}'.format(floor(lat0/10)*10).zfill(3)
    strlonround='{:+.0f}'.format(floor(lon0/10)*10).zfill(4)
    dest_dir=build_dir+dir_sep+'Earth nav data'+dir_sep+strlatround+\
            strlonround
    dsf_filename=dest_dir+dir_sep+strlat+strlon+'.dsf'

    (terrain,tri_list_kept,kept_pools,bPROP,bOBJT,bPOLY,bNETW,bDEMN,bGEOD,bDEMS,bCMDS,bathdem,nbath)=read_dsf(lat0,lon0,build_dir,file_to_sniff,keep_orig_zuv,dem_alternative)
    
    if not keep_orig_zuv:  # We don't keep raster datua in this case 
        print("Discarding Raster data")
        bDEMN=b''
    if not keep_overlays: # We don't keep overlays
        print("Discarding Overlays")
        bOBJT=b''
        bPOLY=b''
        bNETW=b''
        bGEOD=b''
        kept_pools=0

    t1=time.time()
    #print(t1-t0)
    print("Reorganizing pools...")
    (pool_nbr,pools_params,pools_planes,pools_lengths,pools,textures)=build_pools(lat0,lon0,tri_list_kept,terrain,bathdem,nbath)
    t2=time.time()
    #print(t2-t1)
    dico_new_pool={}
    new_pool_idx=kept_pools
    for k in range(0,2*pool_nbr):
        if pools_lengths[k] != 0:
            dico_new_pool[k]=new_pool_idx
            new_pool_idx+=1

    dico_textures={}
    idx=0
    for ter in terrain:
        dico_textures[ter+'_1']=idx
        dico_textures[ter+'_2']=idx
        idx+=1 
    #terrain.append('terrain/bathymetry.ter')
    #dico_textures['bathymetry_2']=idx

    if not os.path.exists(dest_dir):
        os.makedirs(dest_dir)
    if os.path.exists(dest_dir+dir_sep+dsf_filename+'.dsf'):
        os.system(copy_cmd+' "'+dest_dir+dir_sep+dsf_file+'.dsf'+'" "'+\
         dest_dir+dir_sep+dsf_file+'.dsf.bak" '+devnull_rdir)
    print("Writing target dsf...")
    f=open(dsf_filename,'wb')
    f.write(b'XPLNEDSF')
    f.write(struct.pack('<I',1))

    # Head super-atom
   
    if bPROP==b'':
        bPROP=bytes("sim/west\0"+str(lon0)+"\0"+"sim/east\0"+str(lon0+1)+"\0"+\
               "sim/south\0"+str(lat0)+"\0"+"sim/north\0"+str(lat0+1)+"\0"+\
               "sim/creation_agent\0"+"Ortho4XP\0",'ascii')
    else:
        bPROP+=b'sim/creation_agent\0Patched by Ortho4XP\0'

    size_of_head_atom=16+len(bPROP)
    size_of_prop_atom=8+len(bPROP)
    f.write(b"DAEH")
    f.write(struct.pack('<I',size_of_head_atom))
    f.write(b"PORP")
    f.write(struct.pack('<I',size_of_prop_atom))
    f.write(bPROP)

    # Definitions super-atom
    bTERT=b''
    for ter in terrain:
        bTERT+=bytes(ter+'\0','ascii')
    size_of_defn_atom=48+len(bTERT)+len(bOBJT)+len(bPOLY)+len(bNETW)+len(bDEMN)
    f.write(b"NFED")
    f.write(struct.pack('<I',size_of_defn_atom))
    f.write(b"TRET")
    f.write(struct.pack('<I',8+len(bTERT)))
    f.write(bTERT)
    f.write(b"TJBO")
    f.write(struct.pack('<I',8+len(bOBJT)))
    f.write(bOBJT)
    f.write(b"YLOP")
    f.write(struct.pack('<I',8+len(bPOLY)))
    f.write(bPOLY)
    f.write(b"WTEN")
    f.write(struct.pack('<I',8+len(bNETW)))
    f.write(bNETW)
    f.write(b"NMED")
    f.write(struct.pack('<I',8+len(bDEMN)))
    f.write(bDEMN)

    # GEOD atom
    size_of_geod_atom=write_geod_atom(f,bGEOD,pool_nbr,pools_params,pools_planes,pools_lengths,pools)
   
    # DEMS atom
    if keep_orig_zuv:
        size_of_dems_atom=write_dems_atom(f,bDEMS)
    else:
        size_of_dems_atom=0
        
 
    # CMDS atom
    if not keep_overlays:
        bCMDS=b''
    size_of_cmds_atom=write_cmds_atom(f,bCMDS,textures,dico_textures,dico_new_pool)

    f.close()
    f=open(dsf_filename,'rb')
    data=f.read()
    m=hashlib.md5()
    m.update(data)
    #print(str(m.digest_size))
    md5sum=m.digest()
    #print(str(md5sum))
    f.close()
    f=open(dsf_filename,'ab')
    f.write(md5sum)
    f.close()
    try:
        application.progress_attr.set(100)
    except:
        pass
    print("  DSF file transcoded, total size is  : "+str(28+size_of_head_atom+\
            size_of_defn_atom+size_of_geod_atom+size_of_dems_atom+size_of_cmds_atom)+" bytes.")
    if seven_zip:
        os.system(unzip_cmd+' a "'+dsf_filename+'.7z" "'+dsf_filename+'"')
        print("  Transcoded DSF size, 7ziped : ",os.path.getsize(dsf_filename+'.7z'))
        print("  Original DSF size,   7ziped : ",os.path.getsize(file_to_sniff))
        print("  Gain : ",int((os.path.getsize(file_to_sniff)- os.path.getsize(dsf_filename+'.7z'))/os.path.getsize(file_to_sniff)*100)," %")
        os.remove(dsf_filename)
        os.rename(dsf_filename+'.7z',dsf_filename) 
    t3=time.time()
    print('\nCompleted in '+str('{:.2f}'.format(t3-t0))+\
              'sec.')
    print('_____________________________________________________________'+\
            '____________________________________')
    return
##############################################################################



##############################################################################
def build_pools(lat0,lon0,tri_list_kept,terrain,bathdem,nbath,division=landclass_mesh_division): 
    
    strlat='{:+.0f}'.format(lat0).zfill(3)
    strlon='{:+.0f}'.format(lon0).zfill(4)
    strlatround='{:+.0f}'.format(floor(lat0/10)*10).zfill(3)
    strlonround='{:+.0f}'.format(floor(lon0/10)*10).zfill(4)
    pool_cols           = division
    pool_rows           = division
    pool_nbr  = pool_rows*pool_cols
    pools_params=numpy.zeros((2*pool_nbr,18),'float32')
    pools_planes=numpy.zeros(2*pool_nbr,'uint16')
    pools_planes[0:pool_nbr]=5 
    pools_planes[pool_nbr:2*pool_nbr]=7 
    pools_lengths=numpy.zeros((2*pool_nbr),'uint16')
    pools=numpy.zeros((4*pool_nbr,9*pools_max_points),'uint16')
    pools_z_temp=numpy.zeros((2*pool_nbr,pools_max_points),'float32')
    pools_z_max=-9999*numpy.ones(2*pool_nbr,'float32')
    pools_z_min=9999*numpy.ones(2*pool_nbr,'float32')
    for pool_y in range(0,pool_rows):       
        for pool_x in range(0,pool_cols):  
            pool_idx=(pool_y)*pool_cols+(pool_x)
            pools_params[pool_idx,0]=1/pool_cols
            pools_params[pool_idx,1]=lon0+pool_x/pool_cols # lon
            pools_params[pool_idx,2]=1/pool_rows
            pools_params[pool_idx,3]=lat0+pool_y/pool_rows # lat 
            pools_params[pool_idx,4]=0
            pools_params[pool_idx,5]=0             # z (temp)
            pools_params[pool_idx,6]=2     
            pools_params[pool_idx,7]=-1            # u 
            pools_params[pool_idx,8]=2     
            pools_params[pool_idx,9]=-1            # v
            pools_params[pool_idx,10]=1    
            pools_params[pool_idx,11]=0            # s
            pools_params[pool_idx,12]=1    
            pools_params[pool_idx,13]=0            # t
            pools_params[pool_idx,14]=1    
            pools_params[pool_idx,15]=0            # bs
            pools_params[pool_idx,16]=1    
            pools_params[pool_idx,17]=0            # bt
    pools_params[pool_nbr:2*pool_nbr]=pools_params[0:pool_nbr]

    dico_new_pt={}
    len_dico_new_pt=0
    total_cross_pool=0
    textures={}
    for ter in terrain:
        for i in [1,2]:
            textures[ter+'_'+str(i)]=collections.defaultdict(list)
    #textures['bathymetry_2']=collections.defaultdict(list)


    for key in tri_list_kept:
        for tri in tri_list_kept[key]:
            tri_p=[]
            for i in [0,1,2]:
                [lonp,latp,z,u,v]=tri[i][:5]
                u=round(u*10)/10
                v=round(v*10)/10
                [pool_idx,pool_nx,pool_ny]=point_params(latp,lonp,lat0,lon0,pools_params,pool_cols,pool_rows)
                if key[-1]=='1': #False:
                    key2=str(pool_idx)+'_'+str(pool_nx)+'_'+str(pool_ny)
                else:
                    key2=key[:-2]+'_'+str(pool_idx)+'_'+str(pool_nx)+'_'+str(pool_ny)
                if key2 in dico_new_pt:
                    [pool_idx,pos_in_pool]=dico_new_pt[key2]
                    if key[-1]=='2':
                        pools[pool_idx,7*pos_in_pool:7*pos_in_pool+7]=[pool_nx,\
                            pool_ny,0,round((1+u)/2*65535),round((1+v)/2*65535),round(tri[i][5]*65535),round(tri[i][6]*65535)]
                else:
                    len_dico_new_pt+=1
                    if key[-1]=='2': #True: 
                        pool_idx+=pool_nbr
                    pos_in_pool=pools_lengths[pool_idx]
                    dico_new_pt[key2]=[pool_idx,pos_in_pool]
                    if key[-1]=='1':
                        pools[pool_idx,5*pos_in_pool:5*pos_in_pool+5]=[pool_nx,\
                            pool_ny,0,round((1+u)/2*65535),round((1+v)/2*65535)]
                    else:
                        pools[pool_idx,7*pos_in_pool:7*pos_in_pool+7]=[pool_nx,\
                            pool_ny,0,round((1+u)/2*65535),round((1+v)/2*65535),round(tri[i][5]*65535),round(tri[i][6]*65535)]
                    z=tri[i][2]
                    pools_z_temp[pool_idx,pos_in_pool]=z
                    pools_z_max[pool_idx] = pools_z_max[pool_idx] if pools_z_max[pool_idx] >= z else z
                    pools_z_min[pool_idx] = pools_z_min[pool_idx] if pools_z_min[pool_idx] <= z else z
                    pools_lengths[pool_idx]+=1
                tri_p+=[pool_idx,pos_in_pool]
            if tri_p[0]==tri_p[2] and tri_p[2]==tri_p[4]:
                pool_idx=tri_p[0]
                textures[key][pool_idx]+=[tri_p[1],tri_p[3],tri_p[5]]    
            else:
                total_cross_pool+=1
                pool_idx='cross-pool'
                textures[key][pool_idx]+=tri_p
        if True: #key[:-2]!='terrain_Water': 
            continue # !!! disabled bathymetry test here !!!
        for tri in tri_list_kept[key]:
            tri_p=[]
            for i in [0,1,2]:
                [lonp,latp,z,u,v]=tri[i][:5]
                u=0
                v=0
                deep_factor=abs(altitude(lonp-lon0,latp-lat0,bathdem,nbath)-65535)/30
                deep_factor= 1 if deep_factor > 1 else deep_factor
                deep_factor= 0 if deep_factor < 0 else deep_factor
                [pool_idx,pool_nx,pool_ny]=point_params(latp,lonp,lat0,lon0,pools_params,pool_cols,pool_rows)
                if False: #key[-1]=='1':
                    key2=str(pool_idx)+'_'+str(pool_nx)+'_'+str(pool_ny)
                else:
                    key2=key[:-2]+'_'+str(pool_idx)+'_'+str(pool_nx)+'_'+str(pool_ny)
                if key2 in dico_new_pt:
                    [pool_idx,pos_in_pool]=dico_new_pt[key2]
                    #if key[-1]=='2':
                    pools[pool_idx,7*pos_in_pool:7*pos_in_pool+7]=[pool_nx,\
                            pool_ny,0,32768,32768,0,round(deep_factor*65535)]
                else:
                    print("Warum ?")
                    continue 
                    len_dico_new_pt+=1
                    if True: #key[-1]=='2': 
                        pool_idx+=pool_nbr
                    pos_in_pool=pools_lengths[pool_idx]
                    dico_new_pt[key2]=[pool_idx,pos_in_pool]
                    if key[-1]=='1':
                        pools[pool_idx,7*pos_in_pool:7*pos_in_pool+7]=[pool_nx,\
                            pool_ny,0,round((1+u)/2*65535),round((1+v)/2*65535),0,0]
                    else:
                        pools[pool_idx,7*pos_in_pool:7*pos_in_pool+7]=[pool_nx,\
                            pool_ny,0,round((1+u)/2*65535),round((1+v)/2*65535),round(tri[i][5]*65535),round(tri[i][6]*65535)]
                    z=tri[i][2]
                    pools_z_temp[pool_idx,pos_in_pool]=z
                    pools_z_max[pool_idx] = pools_z_max[pool_idx] if pools_z_max[pool_idx] >= z else z
                    pools_z_min[pool_idx] = pools_z_min[pool_idx] if pools_z_min[pool_idx] <= z else z
                    pools_lengths[pool_idx]+=1
                tri_p+=[pool_idx,pos_in_pool]
            if tri_p[0]==tri_p[2] and tri_p[2]==tri_p[4]:
                pool_idx=tri_p[0]
                textures['bathymetry_2'][pool_idx]+=[tri_p[1],tri_p[3],tri_p[5]]    
            else:
                total_cross_pool+=1
                pool_idx='cross-pool'
                textures['bathymetry_2'][pool_idx]+=tri_p

    print("Max pool length : ",max(pools_lengths)," for a limit value of 65535.")

    for pool_idx in range(0,2*pool_nbr):
        altmin=pools_z_min[pool_idx]
        altmax=pools_z_max[pool_idx]
        if altmin < -32000:
            scale=65535
            inv_stp=1
        elif altmax-altmin < 770:
            scale=771   # 65535= 771*85
            inv_stp=85
        elif altmax-altmin < 1284:
            scale=1285 # 66535=1285*51
            inv_stp=51
        elif altmax-altmin < 4368:
            scale=4369 # 65535=4369*15
            inv_stp=15
        else:
            scale=13107
            inv_stp=5
        if snap_to_z_grid:
            scale=65535
            inv_stp=1
        pools_params[pool_idx,4]=scale
        pools_params[pool_idx,5]=floor(altmin) if floor(altmin)>-32000 else -32768
        for pos_in_pool in range(0,pools_lengths[pool_idx]):
            pools[pool_idx,pools_planes[pool_idx]*pos_in_pool+2]=int(round((pools_z_temp[pool_idx,\
                    pos_in_pool]-pools_params[pool_idx,5])*inv_stp))

    return (pool_nbr,pools_params,pools_planes,pools_lengths,pools,textures)
##############################################################################





##############################################################################
def write_geod_atom(f,bGEOD,pool_nbr,pools_params,pools_planes,pools_lengths,pools):
    # f is the file handler we shall write in
    # bGEOD is an external byte string containing pools/scals which we wish to reuse

    # we first compute the size of the GEOD atom :
    size_of_geod_atom=8+len(bGEOD)
    for k in range(0,2*pool_nbr):
        if pools_lengths[k]>0:
            size_of_geod_atom+=21+pools_planes[k]*(9+2*pools_lengths[k])
    if verbose_output==True:
        print("   Size of GEOD atom : "+str(size_of_geod_atom)+" bytes.")   
    # next we encode it 
    f.write(b"DOEG")
    f.write(struct.pack('<I',size_of_geod_atom))
    f.write(bGEOD)
    for k in range(0,2*pool_nbr):
        if pools_lengths[k]==0:
            continue
        f.write(b'LOOP')
        f.write(struct.pack('<I',13+pools_planes[k]+2*pools_planes[k]*pools_lengths[k]))
        f.write(struct.pack('<I',pools_lengths[k]))
        f.write(struct.pack('<B',pools_planes[k]))
        for l in range(0,pools_planes[k]):
            f.write(struct.pack('<B',0))
            for m in range(0,pools_lengths[k]):
                f.write(struct.pack('<H',pools[k,pools_planes[k]*m+l]))
    for k in range(0,2*pool_nbr):
        if pools_lengths[k]==0:
            continue
        f.write(b'LACS')
        f.write(struct.pack('<I',8+8*pools_planes[k]))
        for l in range(0,2*pools_planes[k]):
            f.write(struct.pack('<f',pools_params[k,l]))
   
    try:
        application.progress_attr.set(95)
        if application.red_flag.get()==1:
            print("Attribution process interrupted.")
            return
    except:
        pass
    return size_of_geod_atom
##############################################################################

##############################################################################
def write_dems_atom(f,bDEMS):
    if bDEMS!=b'':
        if verbose_output==True:
            print("   Size of DEMS atom : "+str(len(bDEMS))+" bytes.")   
        f.write(b"SMED")
        f.write(struct.pack('<I',8+len(bDEMS)))
        f.write(bDEMS)
    return len(bDEMS)
##############################################################################

##############################################################################
def write_cmds_atom(f,bCMDS,textures,dico_textures,dico_new_pool):
    # f is the file handler we shall write in
    # bCMDS is an external byte string contained commands which we wish to reuse
    # textures is the dictionnary for the textured mesh
    # dico_new_pool is the dictionnary for the index of pools after elimination of zero length ones
   
    # we first compute the size of the CMDS atom :
    size_of_cmds_atom=8+len(bCMDS)
    for key in textures:
        if len(textures[key])==0:
            continue
        size_of_cmds_atom+=3
        for pool_idx in textures[key]:
            if pool_idx != 'cross-pool':
                size_of_cmds_atom+= 13+2*(len(textures[key][pool_idx])+\
                        ceil(len(textures[key][pool_idx])/255))
            else:
                size_of_cmds_atom+= 13+2*(len(textures[key][pool_idx])+\
                        ceil(len(textures[key][pool_idx])/510))
    if verbose_output==True:
        print("   Size of CMDS atom : "+str(size_of_cmds_atom)+" bytes.")
    f.write(b'SDMC')                               # CMDS header 
    f.write(struct.pack('<I',size_of_cmds_atom))   # CMDS length
    f.write(bCMDS)
    for key in textures:
        if len(textures[key])==0:
            continue
        texture_idx=dico_textures[key] 
        #print("texture_idx = "+str(texture_idx))
        f.write(struct.pack('<B',4))           # SET DEFINITION 16
        f.write(struct.pack('<H',texture_idx)) # TERRAIN INDEX
        flag=int(key[-1])
        lod=-1 if flag==1 else overlay_lod
        for pool_idx in textures[key]:
            #print("  pool_idx = "+str(pool_idx))
            if pool_idx != 'cross-pool':
                f.write(struct.pack('<B',1))                          # POOL SELECT
                f.write(struct.pack('<H',dico_new_pool[pool_idx]))    # POOL INDEX
    
                f.write(struct.pack('<B',18))    # TERRAIN PATCH FLAGS AND LOD
                f.write(struct.pack('<B',flag))  # FLAG
                f.write(struct.pack('<f',0))     # NEAR LOD
                f.write(struct.pack('<f',lod))    # FAR LOD
                
                blocks=floor(len(textures[key][pool_idx])/255)
                #print("     "+str(blocks)+" blocks")    
                for j in range(0,blocks):
                    f.write(struct.pack('<B',23))   # PATCH TRIANGLE
                    f.write(struct.pack('<B',255))  # COORDINATE COUNT

                    for k in range(0,255):
                        f.write(struct.pack('<H',textures[key][pool_idx][255*j+k]))  # COORDINATE IDX
                remaining_tri_p=len(textures[key][pool_idx])%255
                if remaining_tri_p != 0:
                    f.write(struct.pack('<B',23))               # PATCH TRIANGLE
                    f.write(struct.pack('<B',remaining_tri_p))  # COORDINATE COUNT
                    for k in range(0,remaining_tri_p):
                        f.write(struct.pack('<H',textures[key][pool_idx][255*blocks+k]))  # COORDINATE IDX
            elif pool_idx == 'cross-pool':
                pool_idx_init=textures[key][pool_idx][0]
                f.write(struct.pack('<B',1))                               # POOL SELECT
                f.write(struct.pack('<H',dico_new_pool[pool_idx_init]))    # POOL INDEX
                f.write(struct.pack('<B',18))    # TERRAIN PATCH FLAGS AND LOD
                f.write(struct.pack('<B',flag))  # FLAG
                f.write(struct.pack('<f',0))     # NEAR LOD
                f.write(struct.pack('<f',lod))  # FAR LOD
                
                blocks=floor(len(textures[key][pool_idx])/510)
                for j in range(0,blocks):
                    f.write(struct.pack('<B',24))   # PATCH TRIANGLE CROSS-POOL
                    f.write(struct.pack('<B',255))  # COORDINATE COUNT
                    for k in range(0,255):
                        f.write(struct.pack('<H',dico_new_pool[textures[key][pool_idx][510*j+2*k]]))    # POOL IDX
                        f.write(struct.pack('<H',textures[key][pool_idx][510*j+2*k+1]))                 # POS_IN_POOL IDX
                remaining_tri_p=int((len(textures[key][pool_idx])%510)/2)
                if remaining_tri_p != 0:
                    f.write(struct.pack('<B',24))               # PATCH TRIANGLE CROSS-POOL
                    f.write(struct.pack('<B',remaining_tri_p))  # COORDINATE COUNT
                    for k in range(0,remaining_tri_p):
                        f.write(struct.pack('<H',dico_new_pool[textures[key][pool_idx][510*blocks+2*k]]))   # POOL IDX
                        f.write(struct.pack('<H',textures[key][pool_idx][510*blocks+2*k+1]))                # POS_IN_PO0L IDX
    try:
        application.progress_attr.set(98)
        if application.red_flag.get()==1:
            print("Attribution process interrupted.")
            return
    except:
        pass
    return size_of_cmds_atom
##############################################################################


##############################################################################
# Indices for making n-2 triangles out of n vertices of a tri strip
class MakeStripIndices(dict):
    def __missing__(self, n):
        a = numpy.concatenate([i%2 and [i, i+2, i+1] or [i, i+1, i+2] for i in range(n-2)])
        self[n] = a
        return a
##############################################################################

##############################################################################
# Indices for making n-2 triangles out of n vertices of a tri fan
class MakeFanIndices(dict):
    def __missing__(self, n):
        a = zeros(3*(n-2), int)
        a[1:n*3:3] += numpy.arange(1,n-1)
        a[2:n*3:3] += numpy.arange(2,n)
        self[n] = a
        return a
##############################################################################


##############################################################################
#                                                                            #
#   LE PROGRAMME CHEF, QUI DIRIGE TOUT MAIS QUI NE FAIT RIEN.                #
#                                                                            #
##############################################################################

if __name__ == '__main__':
    if len(sys.argv)==1: # switch to the graphical interface
        ortho_list=[]
        zone_list=[]
        try: 
            exec(open(Ortho4XP_dir+dir_sep+'Ortho4XP.cfg').read())
        except:
            print("Global configuration file not found or corrupted, using factory defaults.")
        if not os.path.exists(Ortho4XP_dir+dir_sep+'OSM_data'):
            os.makedirs(Ortho4XP_dir+dir_sep+'OSM_data')
        if not os.path.exists(Ortho4XP_dir+dir_sep+'Tiles'):
            os.makedirs(Ortho4XP_dir+dir_sep+'Tiles')
        os.system(delete_cmd+" "+Ortho4XP_dir+dir_sep+"tmp"+dir_sep+"*.jpg "+devnull_rdir)
        os.system(delete_cmd+" "+Ortho4XP_dir+dir_sep+"tmp"+dir_sep+"*.png "+devnull_rdir)
        application = Ortho4XP_Graphical()
        application.mainloop()	    
        application.quit()
        sys.exit()
    # sequel is only concerned with command line (AND PERHAPS NOT UP TO DATE !!!) 
    tinit=time.time()
    ortho_list=[]
    zone_list=[]
    if len(sys.argv)<3:
        usage('command_line')
    exec(open(Ortho4XP_dir+dir_sep+'Ortho4XP.cfg').read())
    try:
        lat=int(sys.argv[1])
        lon=int(sys.argv[2])
    except:
        usage('command_line')
    if len(sys.argv)==4:
        try:
            exec(open(Ortho4XP_dir+dir_sep+sys.argv[3]).read())
        except:
            print("Could not read the custom config file, probably a syntax error")
    strlat='{:+.0f}'.format(lat).zfill(3)
    strlon='{:+.0f}'.format(lon).zfill(4)
    if water_option in [2,3]:
        water_overlay=True
    else:
        water_overlay=False
    if build_dir=="default":
        build_dir=Ortho4XP_dir+dir_sep+'Tiles'+dir_sep+'zOrtho4XP_'+strlat+strlon
    print("\nStep 1 : Building OSM and patch data for tile "+strlat+strlon+" : ")
    print("--------\n")
    build_poly_file(lat,lon,water_option,build_dir)
    print("\nStep 2 : Building mesh for tile "+strlat+strlon+" : ")
    print("--------\n")
    build_mesh(lat,lon,build_dir)
    print("\nStep 2.5 : Building Masks for Tile "+strlat+strlon+" : ")
    print("----------\n")
    mesh_filename = build_dir+dir_sep+'Data'+strlat+strlon+".mesh"
    if complex_masks==False:
        mesh_filename_list=[mesh_filename]
    else:
        mesh_filename_list=[]
        for closelat in [lat-1,lat,lat+1]:
            for closelon in [lon-1,lon,lon+1]:
                strcloselat='{:+.0f}'.format(closelat).zfill(3)
                strcloselon='{:+.0f}'.format(closelon).zfill(4)
                closemesh_filename=build_dir+dir_sep+'..'+'zOrtho4XP_'+strcloselat+strcloselon+\
                               dir_sep+'Data'+strcloselat+strcloselon+".mesh"
                if os.path.isfile(closemesh_filename):
                    mesh_filename_list.append(closemesh_filename)
    build_dir=Ortho4XP_dir+dir_sep+'Tiles'+dir_sep+'zOrtho4XP_'+strlat+strlon
    if not os.path.exists(build_dir+dir_sep+"textures"):
        os.makedirs(build_dir+dir_sep+"textures")
    build_masks(lat,lon,build_dir,mesh_filename_list,maskszl)
    ortho_list=zone_list[:]
    if default_website!='None':
        ortho_list.append([[lat,lon,lat,lon+1,lat+1,lon+1,lat+1,lon,lat,lon],\
                    str(default_zl),str(default_website)])
    print("\nStep 3 : Building Tile "+strlat+strlon+" : ")
    print("--------\n")
    build_tile(lat,lon,build_dir,mesh_filename,False)
    print('\nBon vol !')
##############################################################################
#                                                                            #
#                           THAT'S ALL FOLKS                                 #
#                                                                            #
##############################################################################




<|MERGE_RESOLUTION|>--- conflicted
+++ resolved
@@ -1,11 +1,7 @@
 #!/usr/bin/env python3                                                       
 ##############################################################################
 # Ortho4XP : A base mesh creation tool for the X-Plane 11 flight simulator.  #
-<<<<<<< HEAD
-# Version  : 1.20_norway_hack                                                #
-=======
-# Version  : 1.20b                                                            #
->>>>>>> 766fceee
+# Version  : 1.20b_norway_hack                                                #
 # Copyright 2016 Oscar Pilote                                                #
 # Thanks to all that have contributed to improvement of the code.            #
 ##############################################################################
@@ -33,11 +29,7 @@
 #                                                                            #
 ##############################################################################
 
-<<<<<<< HEAD
-version=' v1.20_norway_hack'
-=======
-version=' v1.20b'
->>>>>>> 766fceee
+version=' v1.20b_norway_hack'
 
 import os
 import sys
